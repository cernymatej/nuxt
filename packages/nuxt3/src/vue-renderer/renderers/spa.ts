import { extname } from 'path'
import cloneDeep from 'lodash/cloneDeep'
import VueMeta from 'vue-meta'
import LRU from 'lru-cache'
import devalue from '@nuxt/devalue'
<<<<<<< HEAD
import { TARGETS, isModernRequest } from 'src/utils'
=======

import { TARGETS, isModernRequest } from 'nuxt/utils'
import ServerContext from 'nuxt/server/context'
>>>>>>> e75e1911
import BaseRenderer from './base'

export default class SPARenderer extends BaseRenderer {
  cache: LRU<unknown, unknown>
  vueMetaConfig: {
    ssrAppId: string
    keyName: string
    attribute: string
    ssrAttribute: string
    tagIDKeyName: string
  }

  constructor (serverContext: ServerContext) {
    super(serverContext)

    this.cache = new LRU()

    this.vueMetaConfig = {
      ssrAppId: '1',
      ...this.options.vueMeta,
      keyName: 'head',
      attribute: 'data-n-head',
      ssrAttribute: 'data-n-head-ssr',
      tagIDKeyName: 'hid'
    }
  }

  async render (renderContext) {
    const { url = '/', req = {} } = renderContext
    const modernMode = this.options.modern
    const modern = (modernMode && this.options.target === TARGETS.static) || isModernRequest(req, modernMode)
    const cacheKey = `${modern ? 'modern:' : 'legacy:'}${url}`
    let meta = this.cache.get(cacheKey)

    if (meta) {
      // Return a copy of the content, so that future
      // modifications do not effect the data in cache
      return cloneDeep(meta)
    }

    meta = {
      HTML_ATTRS: '',
      HEAD_ATTRS: '',
      BODY_ATTRS: '',
      HEAD: '',
      BODY_SCRIPTS_PREPEND: '',
      BODY_SCRIPTS: ''
    }

    if (this.options.features.meta) {
      // Get vue-meta context
      let head
      if (typeof this.options.head === 'function') {
        head = this.options.head()
      } else {
        head = cloneDeep(this.options.head)
      }

      const m = VueMeta.generate(head || {}, this.vueMetaConfig)

      // HTML_ATTRS
      meta.HTML_ATTRS = m.htmlAttrs.text()

      // HEAD_ATTRS
      meta.HEAD_ATTRS = m.headAttrs.text()

      // BODY_ATTRS
      meta.BODY_ATTRS = m.bodyAttrs.text()

      // HEAD tags
      meta.HEAD =
        m.title.text() +
        m.meta.text() +
        m.link.text() +
        m.style.text() +
        m.script.text() +
        m.noscript.text()

      // Add <base href=""> meta if router base specified
      if (this.options._routerBaseSpecified) {
        meta.HEAD += `<base href="${this.options.router.base}">`
      }

      // BODY_SCRIPTS (PREPEND)
      meta.BODY_SCRIPTS_PREPEND =
        m.meta.text({ pbody: true }) +
        m.link.text({ pbody: true }) +
        m.style.text({ pbody: true }) +
        m.script.text({ pbody: true }) +
        m.noscript.text({ pbody: true })

      // BODY_SCRIPTS (APPEND)
      meta.BODY_SCRIPTS =
        m.meta.text({ body: true }) +
        m.link.text({ body: true }) +
        m.style.text({ body: true }) +
        m.script.text({ body: true }) +
        m.noscript.text({ body: true })
    }

    // Resources Hints
    meta.resourceHints = ''

    const { resources: { modernManifest, clientManifest } } = this.serverContext
    const manifest = modern ? modernManifest : clientManifest

    const { shouldPreload, shouldPrefetch } = this.options.render.bundleRenderer

    if (this.options.render.resourceHints && manifest) {
      const publicPath = manifest.publicPath || '/_nuxt/'

      // Preload initial resources
      if (Array.isArray(manifest.initial)) {
        const { crossorigin } = this.options.render
        const cors = `${crossorigin ? ` crossorigin="${crossorigin}"` : ''}`

        meta.preloadFiles = manifest.initial
          .map(SPARenderer.normalizeFile)
          .filter(({ fileWithoutQuery, asType }) => shouldPreload(fileWithoutQuery, asType))
          .map(file => ({ ...file, modern }))

        meta.resourceHints += meta.preloadFiles
          .map(({ file, extension, fileWithoutQuery, asType, modern }) => {
            let extra = ''
            if (asType === 'font') {
              extra = ` type="font/${extension}"${cors ? '' : ' crossorigin'}`
            }
            const rel = modern && asType === 'script' ? 'modulepreload' : 'preload'
            return `<link rel="${rel}"${cors} href="${publicPath}${file}"${
              asType !== '' ? ` as="${asType}"` : ''}${extra}>`
          })
          .join('')
      }

      // Prefetch async resources
      if (Array.isArray(manifest.async)) {
        meta.resourceHints += manifest.async
          .map(SPARenderer.normalizeFile)
          .filter(({ fileWithoutQuery, asType }) => shouldPrefetch(fileWithoutQuery, asType))
          .map(({ file }) => `<link rel="prefetch" href="${publicPath}${file}">`)
          .join('')
      }

      // Add them to HEAD
      if (meta.resourceHints) {
        meta.HEAD += meta.resourceHints
      }
    }

    // Serialize state (runtime config)
    let APP = `${meta.BODY_SCRIPTS_PREPEND}<div id="${this.serverContext.globals.id}">${this.serverContext.resources.loadingHTML}</div>${meta.BODY_SCRIPTS}`

    APP += `<script>window.${this.serverContext.globals.context}=${devalue({
      config: renderContext.runtimeConfig.public,
      staticAssetsBase: renderContext.staticAssetsBase
    })}</script>`

    // Prepare template params
    const templateParams = {
      ...meta,
      APP,
      ENV: this.options.env
    }

    // Call spa:templateParams hook
    await this.serverContext.nuxt.callHook('vue-renderer:spa:templateParams', templateParams)

    // Render with SPA template
    const html = this.renderTemplate(this.serverContext.resources.spaTemplate, templateParams)
    const content = {
      html,
      preloadFiles: meta.preloadFiles || []
    }

    // Set meta tags inside cache
    this.cache.set(cacheKey, content)

    // Return a copy of the content, so that future
    // modifications do not effect the data in cache
    return cloneDeep(content)
  }

  static normalizeFile (file) {
    const withoutQuery = file.replace(/\?.*/, '')
    const extension = extname(withoutQuery).slice(1)
    return {
      file,
      extension,
      fileWithoutQuery: withoutQuery,
      asType: SPARenderer.getPreloadType(extension)
    }
  }

  static getPreloadType (ext: string) {
    if (ext === 'js') {
      return 'script'
    } else if (ext === 'css') {
      return 'style'
    } else if (/jpe?g|png|svg|gif|webp|ico/.test(ext)) {
      return 'image'
    } else if (/woff2?|ttf|otf|eot/.test(ext)) {
      return 'font'
    } else {
      return ''
    }
  }
}<|MERGE_RESOLUTION|>--- conflicted
+++ resolved
@@ -3,13 +3,8 @@
 import VueMeta from 'vue-meta'
 import LRU from 'lru-cache'
 import devalue from '@nuxt/devalue'
-<<<<<<< HEAD
 import { TARGETS, isModernRequest } from 'src/utils'
-=======
-
-import { TARGETS, isModernRequest } from 'nuxt/utils'
-import ServerContext from 'nuxt/server/context'
->>>>>>> e75e1911
+import ServerContext from 'src/server/context'
 import BaseRenderer from './base'
 
 export default class SPARenderer extends BaseRenderer {
