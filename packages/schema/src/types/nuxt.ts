import type { AsyncLocalStorage } from 'node:async_hooks'
import type { Hookable } from 'hookable'
import type { Ignore } from 'ignore'
<<<<<<< HEAD
import type { NuxtModule } from './module'
import type { NuxtHooks, NuxtLayout, NuxtMiddleware, NuxtPage } from './hooks'
import type { Component } from './components'
import type { NuxtOptions } from './config'
import type { NuxtDebugContext } from './debug'
import type { Awaitable, MaybeArray } from '../utils/definition.ts'
import type { parseAndWalk } from 'oxc-walker'
import type { ParsedStaticImport } from 'mlly'
=======
import type { NuxtModule } from './module.ts'
import type { NuxtHooks, NuxtLayout, NuxtMiddleware, NuxtPage } from './hooks.ts'
import type { Component } from './components.ts'
import type { NuxtOptions } from './config.ts'
import type { NuxtDebugContext } from './debug.ts'
>>>>>>> 30e7ccaa

export interface NuxtPlugin {
  /** @deprecated use mode */
  ssr?: boolean
  src: string
  mode?: 'all' | 'server' | 'client'
  /**
   * This allows more granular control over plugin order and should only be used by advanced users.
   * Lower numbers run first, and user plugins default to `0`.
   *
   * Default Nuxt priorities can be seen at [here](https://github.com/nuxt/nuxt/blob/9904849bc87c53dfbd3ea3528140a5684c63c8d8/packages/nuxt/src/core/plugins/plugin-metadata.ts#L15-L34).
   */
  order?: number
  /**
   * @internal
   */
  name?: string
}

// Internal type for simpler NuxtTemplate interface extension

type TemplateDefaultOptions = Record<string, any>

export interface NuxtTemplate<Options = TemplateDefaultOptions> {
  /** resolved output file path (generated) */
  dst?: string
  /** The target filename once the template is copied into the Nuxt buildDir */
  filename?: string
  /** An options object that will be accessible within the template via `<% options %>` */
  options?: Options
  /** The resolved path to the source file to be template */
  src?: string
  /** Provided compile option instead of src */

  getContents?: (data: { nuxt: Nuxt, app: NuxtApp, options: Options }) => string | Promise<string>
  /** Write to filesystem */
  write?: boolean
  /**
   * The source path of the template (to try resolving dependencies from).
   * @internal
   */
  _path?: string
}

export interface NuxtServerTemplate {
  /** The target filename once the template is copied into the Nuxt buildDir */
  filename: string
  getContents: () => string | Promise<string>
}

export interface ResolvedNuxtTemplate<Options = TemplateDefaultOptions> extends NuxtTemplate<Options> {
  filename: string
  dst: string
  modified?: boolean
}

export interface NuxtTypeTemplate<Options = TemplateDefaultOptions> extends Omit<NuxtTemplate<Options>, 'write' | 'filename'> {
  filename: `${string}.d.ts`
  write?: true
}

type _TemplatePlugin<Options> = Omit<NuxtPlugin, 'src'> & NuxtTemplate<Options>
// eslint-disable-next-line @typescript-eslint/no-empty-object-type
export interface NuxtPluginTemplate<Options = TemplateDefaultOptions> extends _TemplatePlugin<Options> { }

export interface ScanPluginHandlerContext {
  /**
   * The identifier of the file being scanned. (usually the file path)
   */
  id: string
  /**
   * The string contents of the file being scanned.
   */
  code: string
  /**
   * The global Nuxt instance.
   */
  nuxt: Nuxt
  /**
   * A map of auto-imported identifiers to their source module.
   * The source paths DO NOT have aliases resolved.
   */
  autoImportsToSources: Map<string, string>
}

/**
 * A context object scoped to the current file, shared across all plugins that scan it.
 */
interface ScanPluginHandlerThisContext {
  /**
   * A shared walk function from `oxc-walker` that re-uses the same AST in all plugins for the same file.
   * Only the first invocation of this function will parse the file.
   */
  walkParsed: (options: Parameters<typeof parseAndWalk>[2]) => ReturnType<typeof parseAndWalk>
  /**
   * A shared utility to get the parsed static imports from `mlly` that re-uses the same result in all plugins
   * for the same file.
   * Only the first invocation of this function will parse the file.
   */
  getParsedStaticImports: () => ParsedStaticImport[]
}

type ScanPluginHandler = (this: ScanPluginHandlerThisContext, ctx: ScanPluginHandlerContext) => Awaitable<void>

export interface ScanPlugin {
  name: string
  filter?: {
    /**
     * Filter the files by their identifier.
     */
    id?: ScanPluginFilter
    /**
     * Filter the files by their contents.
     */
    code?: ScanPluginFilter
  }
  scan: ScanPluginHandler
  /**
   * This function is called after the scan is complete.
   * It can be used to perform any final actions like adding build plugins or modifying
   * the Nuxt instance before proceeding with the build.
   */
  afterScan?: (nuxt: Nuxt) => Awaitable<void>
}

type FilterPattern = MaybeArray<RegExp | string>
type ScanPluginPatternFilter =
  | { include: FilterPattern, exclude?: FilterPattern }
  | { include?: FilterPattern, exclude: FilterPattern }
export type ScanPluginFilter<T = string> = ((input: T) => boolean) | ScanPluginPatternFilter

export interface NuxtApp {
  mainComponent?: string | null
  rootComponent?: string | null
  errorComponent?: string | null
  dir: string
  extensions: string[]
  plugins: NuxtPlugin[]
  components: Component[]
  layouts: Record<string, NuxtLayout>
  middleware: NuxtMiddleware[]
  templates: NuxtTemplate[]
  configs: string[]
  pages?: NuxtPage[]
}

export interface Nuxt {
  // Private fields.
  __name: string
  _version: string
  _ignore?: Ignore
  _dependencies?: Set<string>
  _debug?: NuxtDebugContext
  /** Async local storage for current running Nuxt module instance. */
  _asyncLocalStorageModule?: AsyncLocalStorage<NuxtModule>
  /**
   * Module options functions collected from moduleDependencies.
   * @internal
   */
  _moduleOptionsFunctions?: Map<string | NuxtModule, Array<() => { defaults?: Record<string, unknown>, overrides?: Record<string, unknown> }>>

  /** The resolved Nuxt configuration. */
  options: NuxtOptions
  hooks: Hookable<NuxtHooks>
  hook: Nuxt['hooks']['hook']
  callHook: Nuxt['hooks']['callHook']
  addHooks: Nuxt['hooks']['addHooks']
  runWithContext: <T extends (...args: any[]) => any>(fn: T) => ReturnType<T>

  ready: () => Promise<void>
  close: () => Promise<void>

  /** The production or development server. */
  server?: any

  vfs: Record<string, string>

  apps: Record<string, NuxtApp>
}<|MERGE_RESOLUTION|>--- conflicted
+++ resolved
@@ -1,22 +1,14 @@
 import type { AsyncLocalStorage } from 'node:async_hooks'
 import type { Hookable } from 'hookable'
 import type { Ignore } from 'ignore'
-<<<<<<< HEAD
-import type { NuxtModule } from './module'
-import type { NuxtHooks, NuxtLayout, NuxtMiddleware, NuxtPage } from './hooks'
-import type { Component } from './components'
-import type { NuxtOptions } from './config'
-import type { NuxtDebugContext } from './debug'
-import type { Awaitable, MaybeArray } from '../utils/definition.ts'
-import type { parseAndWalk } from 'oxc-walker'
-import type { ParsedStaticImport } from 'mlly'
-=======
 import type { NuxtModule } from './module.ts'
 import type { NuxtHooks, NuxtLayout, NuxtMiddleware, NuxtPage } from './hooks.ts'
 import type { Component } from './components.ts'
 import type { NuxtOptions } from './config.ts'
 import type { NuxtDebugContext } from './debug.ts'
->>>>>>> 30e7ccaa
+import type { Awaitable, MaybeArray } from '../utils/definition.ts'
+import type { parseAndWalk } from 'oxc-walker'
+import type { ParsedStaticImport } from 'mlly'
 
 export interface NuxtPlugin {
   /** @deprecated use mode */
