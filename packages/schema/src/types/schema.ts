--- conflicted
+++ resolved
@@ -30,18 +30,6 @@
 import type { TransformOptions as OxcTransformOptions } from 'oxc-transform'
 import type { TransformOptions as EsbuildTransformOptions } from 'esbuild'
 
-<<<<<<< HEAD
-import type { RouterConfigSerializable } from './router'
-import type { NuxtHooks } from './hooks'
-import type { ModuleMeta, NuxtModule } from './module'
-import type { NuxtDebugOptions } from './debug'
-import type { Nuxt, NuxtPlugin, NuxtTemplate } from './nuxt'
-import type { SerializableHtmlAttributes } from './head'
-import type { AppConfig, NuxtAppConfig, NuxtOptions, RuntimeConfig, Serializable, ViteOptions } from './config'
-import type { ImportsOptions } from './imports'
-import type { ComponentsOptions } from './components'
-import type { KeyedFunction, KeyedFunctionFactory, NuxtCompilerOptions } from './compiler'
-=======
 import type { RouterConfigSerializable } from './router.ts'
 import type { NuxtHooks } from './hooks.ts'
 import type { ModuleMeta, NuxtModule } from './module.ts'
@@ -51,8 +39,7 @@
 import type { AppConfig, NuxtAppConfig, NuxtOptions, RuntimeConfig, Serializable, ViteOptions } from './config.ts'
 import type { ImportsOptions } from './imports.ts'
 import type { ComponentsOptions } from './components.ts'
-import type { KeyedFunction } from './compiler.ts'
->>>>>>> 30e7ccaa
+import type { KeyedFunction, KeyedFunctionFactory, NuxtCompilerOptions } from './compiler.ts'
 
 export interface ConfigSchema {
   /**
@@ -523,15 +510,12 @@
      *
      */
     keyedComposables: KeyedFunction[]
-<<<<<<< HEAD
     /**
      * Factories for functions that should be registered for automatic key injection.
      *
      * @see keyedComposables
      */
     keyedComposableFactories: KeyedFunctionFactory[]
-=======
->>>>>>> 30e7ccaa
 
     /**
      * Tree shake code from specific builds.
