{
  "name": "@nuxt/core",
<<<<<<< HEAD
  "version": "2.15.6",
=======
  "version": "2.15.8",
>>>>>>> 853439dd
  "repository": "nuxt/nuxt.js",
  "license": "MIT",
  "main": "dist/core.js",
  "files": [
    "dist"
  ],
  "dependencies": {
<<<<<<< HEAD
    "@nuxt/config": "2.15.6",
    "@nuxt/server": "2.15.6",
    "@nuxt/utils": "2.15.6",
=======
    "@nuxt/config": "2.15.8",
    "@nuxt/server": "2.15.8",
    "@nuxt/utils": "2.15.8",
>>>>>>> 853439dd
    "consola": "^2.15.3",
    "fs-extra": "^10.1.0",
    "hable": "^3.0.0",
    "hash-sum": "^2.0.0",
    "lodash": "^4.17.21"
  },
  "publishConfig": {
    "access": "public"
  }
}<|MERGE_RESOLUTION|>--- conflicted
+++ resolved
@@ -1,10 +1,6 @@
 {
   "name": "@nuxt/core",
-<<<<<<< HEAD
-  "version": "2.15.6",
-=======
   "version": "2.15.8",
->>>>>>> 853439dd
   "repository": "nuxt/nuxt.js",
   "license": "MIT",
   "main": "dist/core.js",
@@ -12,15 +8,9 @@
     "dist"
   ],
   "dependencies": {
-<<<<<<< HEAD
-    "@nuxt/config": "2.15.6",
-    "@nuxt/server": "2.15.6",
-    "@nuxt/utils": "2.15.6",
-=======
     "@nuxt/config": "2.15.8",
     "@nuxt/server": "2.15.8",
     "@nuxt/utils": "2.15.8",
->>>>>>> 853439dd
     "consola": "^2.15.3",
     "fs-extra": "^10.1.0",
     "hable": "^3.0.0",
