--- conflicted
+++ resolved
@@ -69,11 +69,7 @@
   for (const path of toArray(paths)) {
     const res = await _resolvePathGranularly(path, {
       ...opts,
-<<<<<<< HEAD
-      // TODO: this is for backwards compatibility, remove the `PathType` argument in Nuxt 5
-=======
       // TODO: this is for backwards compatibility, remove the `pathType` argument in Nuxt 5
->>>>>>> 5d783662
       type: opts?.type || pathType,
     })
 
