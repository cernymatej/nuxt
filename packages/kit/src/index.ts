--- conflicted
+++ resolved
@@ -27,21 +27,6 @@
 export { addComponent, addComponentExports, addComponentsDir } from './components.ts'
 export type { AddComponentOptions } from './components.ts'
 // eslint-disable-next-line @typescript-eslint/no-deprecated
-<<<<<<< HEAD
-export { getNuxtCtx, runWithNuxtContext, tryUseNuxt, useNuxt, nuxtCtx } from './context'
-export { createIsIgnored, isIgnored, resolveIgnorePatterns } from './ignore'
-export { addLayout } from './layout'
-export { addRouteMiddleware, extendPages, extendRouteRules } from './pages'
-export type { AddRouteMiddlewareOptions, ExtendRouteRulesOptions } from './pages'
-export { addPlugin, addPluginTemplate, normalizePlugin } from './plugin'
-export type { AddPluginOptions } from './plugin'
-export { addCompilerScanPlugin, createCompilerScanPlugin } from './compiler'
-export { createResolver, findPath, resolveAlias, resolveFiles, resolveNuxtModule, resolvePath } from './resolve'
-export type { ResolvePathOptions, Resolver } from './resolve'
-export { addServerHandler, addDevServerHandler, addServerPlugin, addPrerenderRoutes, useNitro, addServerImports, addServerImportsDir, addServerScanDir } from './nitro'
-export { addTemplate, addServerTemplate, addTypeTemplate, normalizeTemplate, updateTemplates, writeTypes } from './template'
-export { logger, useLogger } from './logger'
-=======
 export { getNuxtCtx, runWithNuxtContext, tryUseNuxt, useNuxt, nuxtCtx } from './context.ts'
 export { createIsIgnored, isIgnored, resolveIgnorePatterns } from './ignore.ts'
 export { addLayout } from './layout.ts'
@@ -49,12 +34,12 @@
 export type { AddRouteMiddlewareOptions, ExtendRouteRulesOptions } from './pages.ts'
 export { addPlugin, addPluginTemplate, normalizePlugin } from './plugin.ts'
 export type { AddPluginOptions } from './plugin.ts'
+export { addCompilerScanPlugin, createCompilerScanPlugin } from './compiler.ts'
 export { createResolver, findPath, resolveAlias, resolveFiles, resolveNuxtModule, resolvePath } from './resolve.ts'
 export type { ResolvePathOptions, Resolver } from './resolve.ts'
 export { addServerHandler, addDevServerHandler, addServerPlugin, addPrerenderRoutes, useNitro, addServerImports, addServerImportsDir, addServerScanDir } from './nitro.ts'
 export { addTemplate, addServerTemplate, addTypeTemplate, normalizeTemplate, updateTemplates, writeTypes } from './template.ts'
 export { logger, useLogger } from './logger.ts'
->>>>>>> 30e7ccaa
 
 // Internal Utils
 // eslint-disable-next-line @typescript-eslint/no-deprecated
