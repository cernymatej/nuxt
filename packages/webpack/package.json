{
  "name": "@nuxt/webpack",
  "version": "2.14.11",
  "repository": "nuxt/nuxt.js",
  "license": "MIT",
  "main": "dist/webpack.js",
  "files": [
    "dist"
  ],
  "dependencies": {
    "@babel/core": "^7.12.9",
    "@nuxt/babel-preset-app": "2.14.11",
    "@nuxt/friendly-errors-webpack-plugin": "^2.5.0",
    "@nuxt/utils": "2.14.11",
    "babel-loader": "^8.2.2",
    "cache-loader": "^4.1.0",
    "caniuse-lite": "^1.0.30001165",
    "chalk": "^4.1.0",
    "consola": "^2.15.0",
    "create-require": "^1.1.1",
    "css-loader": "^4.3.0",
    "cssnano": "^4.1.10",
    "eventsource-polyfill": "^0.9.6",
    "extract-css-chunks-webpack-plugin": "^4.8.0",
    "file-loader": "^6.2.0",
    "glob": "^7.1.6",
    "hard-source-webpack-plugin": "^0.13.1",
    "hash-sum": "^2.0.0",
    "html-webpack-plugin": "^4.5.0",
    "memory-fs": "^0.5.0",
    "optimize-css-assets-webpack-plugin": "^5.0.4",
    "pify": "^5.0.0",
    "postcss": "^7.0.32",
    "postcss-import": "^12.0.1",
    "postcss-import-resolver": "^2.0.0",
    "postcss-loader": "^3.0.0",
    "postcss-preset-env": "^6.7.0",
    "postcss-url": "^8.0.0",
    "semver": "^7.3.4",
    "std-env": "^2.2.1",
    "style-resources-loader": "^1.4.1",
    "terser-webpack-plugin": "^4.2.3",
    "thread-loader": "^3.0.1",
    "time-fix-plugin": "^2.0.7",
<<<<<<< HEAD
    "url-loader": "^4.1.1",
=======
    "url-loader": "^2.3.0",
    "url-polyfill": "^1.1.12",
>>>>>>> d85f4b92
    "vue-loader": "^15.9.5",
    "webpack": "^4.44.2",
    "webpack-bundle-analyzer": "^3.9.0",
    "webpack-dev-middleware": "^4.0.2",
    "webpack-hot-middleware": "^2.25.0",
    "webpack-node-externals": "^2.5.2",
    "webpackbar": "^4.0.0"
  },
  "engines": {
    "node": ">=10.0.0"
  },
  "publishConfig": {
    "access": "public"
  }
}<|MERGE_RESOLUTION|>--- conflicted
+++ resolved
@@ -42,12 +42,7 @@
     "terser-webpack-plugin": "^4.2.3",
     "thread-loader": "^3.0.1",
     "time-fix-plugin": "^2.0.7",
-<<<<<<< HEAD
     "url-loader": "^4.1.1",
-=======
-    "url-loader": "^2.3.0",
-    "url-polyfill": "^1.1.12",
->>>>>>> d85f4b92
     "vue-loader": "^15.9.5",
     "webpack": "^4.44.2",
     "webpack-bundle-analyzer": "^3.9.0",
