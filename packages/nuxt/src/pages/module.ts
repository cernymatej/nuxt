import { existsSync, readdirSync } from 'node:fs'
import { mkdir, readFile } from 'node:fs/promises'
import { addBuildPlugin, addComponent, addPlugin, addTemplate, addTypeTemplate, defineNuxtModule, findPath, getLayerDirectories, resolvePath, useNitro } from '@nuxt/kit'
import { dirname, join, relative, resolve } from 'pathe'
import { genImport, genObjectFromRawEntries, genString } from 'knitwork'
import { joinURL } from 'ufo'
import { createRoutesContext } from 'unplugin-vue-router'
import { resolveOptions } from 'unplugin-vue-router/options'
import type { EditableTreeNode, Options as TypedRouterOptions } from 'unplugin-vue-router'
import { createRouter as createRadixRouter, toRouteMatcher } from 'radix3'

import type { NitroRouteConfig } from 'nitropack/types'
import { defu } from 'defu'
import { isEqual } from 'ohash'
import { distDir } from '../dirs'
import { resolveTypePath } from '../core/utils/types'
import { logger } from '../utils'
import { resolvePagesRoutes as _resolvePagesRoutes, defaultExtractionKeys, normalizeRoutes, resolveRoutePaths, toRou3Patterns } from './utils'
import { globRouteRulesFromPages, removePagesRules } from './route-rules'
import { PageMetaPlugin } from './plugins/page-meta'
import { RouteInjectionPlugin } from './plugins/route-injection'
<<<<<<< HEAD
import type { Nuxt, NuxtOptions, NuxtPage } from 'nuxt/schema'
import { createInternalImportPresetWithDeprecation } from '../imports/utils.ts'
=======
import type { Nuxt, NuxtPage } from 'nuxt/schema'
>>>>>>> 911ce76c

const OPTIONAL_PARAM_RE = /^\/?:.*(?:\?|\(\.\*\)\*)$/

const runtimeDir = resolve(distDir, 'pages/runtime')

async function resolveRouterOptions (nuxt: Nuxt, builtInRouterOptions: string) {
  const context = {
    files: [] as Array<{ path: string, optional?: boolean }>,
  }

  for (const layer of nuxt.options._layers) {
    const path = await findPath(resolve(layer.config.srcDir, layer.config.dir?.app || 'app', 'router.options'))
    if (path) { context.files.unshift({ path }) }
  }

  // Add default options at beginning
  context.files.unshift({ path: builtInRouterOptions, optional: true })

  await nuxt.callHook('pages:routerOptions', context)
  return context.files
}

export default defineNuxtModule({
  meta: {
    name: 'nuxt:pages',
    configKey: 'pages',
  },
  defaults: nuxt => ({
    enabled: typeof nuxt.options.pages === 'boolean' ? nuxt.options.pages : undefined as undefined | boolean,
    pattern: `**/*{${nuxt.options.extensions.join(',')}}` as string | string[],
  }),
  async setup (_options, nuxt) {
    const options = typeof _options === 'boolean' ? { enabled: _options ?? nuxt.options.pages, pattern: `**/*{${nuxt.options.extensions.join(',')}}` } : { ..._options }
    options.pattern = Array.isArray(options.pattern) ? [...new Set(options.pattern)] : options.pattern

    let inlineRulesCache: Record<string, NitroRouteConfig> = {}
    let updateRouteConfig: (inlineRules: Record<string, NitroRouteConfig>) => void | Promise<void>
    if (nuxt.options.experimental.inlineRouteRules) {
      nuxt.hook('nitro:init', (nitro) => {
        updateRouteConfig = async (inlineRules) => {
          if (!isEqual(inlineRulesCache, inlineRules)) {
            await nitro.updateConfig({ routeRules: defu(inlineRules, nitro.options._config.routeRules) })
            inlineRulesCache = inlineRules
          }
        }
      })
    }

    const resolvePagesRoutes = async (pattern: string | string[], nuxt: Nuxt) => {
      const pages = await _resolvePagesRoutes(pattern, nuxt)

      if (nuxt.options.experimental.inlineRouteRules) {
        const routeRules = globRouteRulesFromPages(pages)
        await updateRouteConfig?.(routeRules)
      } else {
        // also remove rules when disabled
        removePagesRules(pages)
      }

      return pages
    }

    const useExperimentalTypedPages = nuxt.options.experimental.typedPages
    const builtInRouterOptions = await findPath(resolve(runtimeDir, 'router.options')) || resolve(runtimeDir, 'router.options')

    const pagesDirs = getLayerDirectories(nuxt).map(dirs => dirs.appPages)

    nuxt.options.alias['#vue-router'] = 'vue-router'
    const routerPath = await resolveTypePath('vue-router', '', nuxt.options.modulesDir) || 'vue-router'
    nuxt.hook('prepare:types', ({ tsConfig }) => {
      tsConfig.compilerOptions ||= {}
      tsConfig.compilerOptions.paths ||= {}
      tsConfig.compilerOptions.paths['#vue-router'] = [routerPath]
      delete tsConfig.compilerOptions.paths['#vue-router/*']
    })

    // Disable module (and use universal router) if pages dir do not exists or user has disabled it
    const isNonEmptyDir = (dir: string) => existsSync(dir) && readdirSync(dir).length
    const userPreference = options.enabled
    const isPagesEnabled = async () => {
      if (typeof userPreference === 'boolean') {
        return userPreference
      }
      const routerOptionsFiles = await resolveRouterOptions(nuxt, builtInRouterOptions)
      if (routerOptionsFiles.filter(p => !p.optional).length > 0) {
        return true
      }
      if (pagesDirs.some(dir => isNonEmptyDir(dir))) {
        return true
      }

      const pages = await resolvePagesRoutes(options.pattern, nuxt)
      if (pages.length) {
        if (nuxt.apps.default) {
          nuxt.apps.default.pages = pages
        }
        return true
      }

      return false
    }
    options.enabled = await isPagesEnabled()
    nuxt.options.pages = options
    // For backwards compatibility with `@nuxtjs/i18n` and other modules that serialize `nuxt.options.pages` directly
    // TODO: remove in a future major
    Object.defineProperty(nuxt.options.pages, 'toString', {
      enumerable: false,
      get: () => () => options.enabled,
    })

    if (nuxt.options.dev && options.enabled) {
      // Add plugin to check if pages are enabled without NuxtPage being instantiated
      addPlugin(resolve(runtimeDir, 'plugins/check-if-page-unused'))
    }

    nuxt.hook('app:templates', (app) => {
      if (!nuxt.options.ssr && app.pages?.some(p => p.mode === 'server')) {
        logger.warn('Using server pages with `ssr: false` is not supported with auto-detected component islands. Set `experimental.componentIslands` to `true`.')
      }
    })

    // Restart Nuxt when pages dir is added or removed
    const restartPaths = nuxt.options._layers.flatMap((layer) => {
      const pagesDir = (layer.config.rootDir === nuxt.options.rootDir ? nuxt.options.dir : layer.config.dir)?.pages || 'pages'
      return [
        resolve(layer.config.srcDir || layer.cwd, layer.config.dir?.app || 'app', 'router.options.ts'),
        resolve(layer.config.srcDir || layer.cwd, pagesDir),
      ]
    })

    nuxt.hooks.hook('builder:watch', async (event, relativePath) => {
      const path = resolve(nuxt.options.srcDir, relativePath)
      if (restartPaths.some(p => p === path || path.startsWith(p + '/'))) {
        const newSetting = await isPagesEnabled()
        if (options.enabled !== newSetting) {
          logger.info('Pages', newSetting ? 'enabled' : 'disabled')
          return nuxt.callHook('restart')
        }
      }
    })

    if (!options.enabled) {
      addPlugin(resolve(distDir, 'app/plugins/router'))
      addTemplate({
        filename: 'pages.mjs',
        getContents: () => [
          'export { useRoute } from \'#app/composables/router\'',
          'export const START_LOCATION = Symbol(\'router:start-location\')',
        ].join('\n'),
      })
      // used by `<NuxtLink>`
      addTemplate({
        filename: 'router.options.mjs',
        getContents: () => {
          return [
            'export const hashMode = false',
            'export default {}',
          ].join('\n')
        },
      })
      addTypeTemplate({
        filename: 'types/middleware.d.ts',
        getContents: () => [
          'declare module \'nitropack/types\' {',
          '  interface NitroRouteConfig {',
          '    appMiddleware?: string | string[] | Record<string, boolean>',
          '  }',
          '}',
          'declare module \'nitropack\' {',
          '  interface NitroRouteConfig {',
          '    appMiddleware?: string | string[] | Record<string, boolean>',
          '  }',
          '}',
          'export {}',
        ].join('\n'),
      }, { nuxt: true, nitro: true, node: true })
      addComponent({
        name: 'NuxtPage',
        priority: 10, // built-in that we do not expect the user to override
        filePath: resolve(distDir, 'pages/runtime/page-placeholder'),
      })
      // Prerender index if pages integration is not enabled
      nuxt.hook('nitro:init', (nitro) => {
        if (nuxt.options.dev || !nuxt.options.ssr || !nitro.options.static || !nitro.options.prerender.crawlLinks) { return }

        nitro.options.prerender.routes.push('/')
      })
      return
    }

    if (useExperimentalTypedPages) {
      const declarationFile = './types/typed-router.d.ts'

      const typedRouterOptions: TypedRouterOptions = {
        routesFolder: [],
        dts: resolve(nuxt.options.buildDir, declarationFile),
        logs: nuxt.options.debug && nuxt.options.debug.router,
        async beforeWriteFiles (rootPage) {
          rootPage.children.forEach(child => child.delete())
          const pages = nuxt.apps.default?.pages || await resolvePagesRoutes(options.pattern, nuxt)
          if (nuxt.apps.default) {
            nuxt.apps.default.pages = pages
          }
          const addedPagePaths = new Set<string>()
          function addPage (parent: EditableTreeNode, page: NuxtPage, basePath: string = '') {
            // Avoid duplicate keys in the generated RouteNamedMap type
            const absolutePagePath = joinURL(basePath, page.path)

            // way to add a route without a file, which must be possible
            const route = addedPagePaths.has(absolutePagePath)
              ? parent
              : page.path[0] === '/'
                // @ts-expect-error TODO: either fix types upstream or figure out another
                // way to add a route without a file, which must be possible
                ? rootPage.insert(page.path, page.file)
                // @ts-expect-error TODO: either fix types upstream or figure out another
                // way to add a route without a file, which must be possible
                : parent.insert(page.path, page.file)

            addedPagePaths.add(absolutePagePath)
            if (page.meta) {
              route.addToMeta(page.meta)
            }
            if (page.alias) {
              route.addAlias(page.alias)
            }
            if (page.name) {
              route.name = page.name
            }
            // TODO: implement redirect support
            // if (page.redirect) {}
            if (page.children) {
              page.children.forEach(child => addPage(route, child, absolutePagePath))
            }
          }

          for (const page of pages) {
            addPage(rootPage, page)
          }
        },
      }

      nuxt.hook('prepare:types', ({ references }) => {
        // This file will be generated by unplugin-vue-router
        references.push({ path: declarationFile })
        references.push({ types: 'unplugin-vue-router/client' })
      })

      const context = createRoutesContext(resolveOptions(typedRouterOptions))
      const dtsFile = resolve(nuxt.options.buildDir, declarationFile)
      await mkdir(dirname(dtsFile), { recursive: true })
      await context.scanPages(false)

      if (nuxt.options._prepare || !nuxt.options.dev) {
        // TODO: could we generate this from context instead?
        const dts = await readFile(dtsFile, 'utf-8')
        addTemplate({
          filename: 'types/typed-router.d.ts',
          getContents: () => dts,
        })
      }

      // Regenerate types/typed-router.d.ts when adding or removing pages
      nuxt.hook('app:templatesGenerated', async (_app, _templates, options) => {
        if (!options?.filter || options.filter({ filename: 'routes.mjs' } as any)) {
          await context.scanPages()
        }
      })
    }

    // Add $router types
    nuxt.hook('prepare:types', ({ references }) => {
      references.push({ types: useExperimentalTypedPages ? 'vue-router/auto-routes' : 'vue-router' })
    })

    // Add vue-router route guard imports
    nuxt.hook('imports:sources', (sources) => {
      const routerImports = sources.find(s => s.from === '#app/composables/router' && s.imports.includes('onBeforeRouteLeave'))
      if (routerImports) {
        routerImports.from = 'vue-router'
      }
    })

    // Regenerate templates when adding or removing pages
    const updateTemplatePaths = getLayerDirectories(nuxt)
      .flatMap(dirs => [
        dirs.appPages,
        dirs.appLayouts,
        dirs.appMiddleware,
      ])

    function isPage (file: string, pages = nuxt.apps.default?.pages): boolean {
      if (!pages) { return false }
      return pages.some(page => page.file === file) || pages.some(page => page.children && isPage(file, page.children))
    }

    nuxt.hooks.hookOnce('app:templates', async (app) => {
      app.pages ||= await resolvePagesRoutes(options.pattern, nuxt)
    })

    nuxt.hook('builder:watch', async (event, relativePath) => {
      const path = resolve(nuxt.options.srcDir, relativePath)
      const shouldAlwaysRegenerate = nuxt.options.experimental.scanPageMeta && isPage(path)

      if (event === 'change' && !shouldAlwaysRegenerate) { return }

      if (shouldAlwaysRegenerate || updateTemplatePaths.some(dir => path.startsWith(dir))) {
        nuxt.apps.default!.pages = await resolvePagesRoutes(options.pattern, nuxt)
      }
    })

    nuxt.hook('app:resolve', (app) => {
      // Add default layout for pages
      if (app.mainComponent === resolve(nuxt.options.appDir, 'components/welcome.vue')) {
        app.mainComponent = resolve(runtimeDir, 'app.vue')
      }
      app.middleware.unshift({
        name: 'validate',
        path: resolve(runtimeDir, 'validate'),
        global: true,
      })
    })

    nuxt.hook('app:resolve', (app) => {
      const nitro = useNitro()
      if (nitro.options.prerender.crawlLinks || Object.values(nitro.options.routeRules).some(rule => rule.prerender)) {
        app.plugins.push({
          src: resolve(runtimeDir, 'plugins/prerender.server'),
          mode: 'server',
        })
      }
    })

    // Record all pages for use in prerendering
    const prerenderRoutes = new Set<string>()

    function processPages (pages: NuxtPage[], currentPath = '/') {
      for (const page of pages) {
        // Add root of optional dynamic paths and catchalls
        if (OPTIONAL_PARAM_RE.test(page.path) && !page.children?.length) {
          prerenderRoutes.add(currentPath)
        }

        // Skip dynamic paths
        if (page.path.includes(':')) { continue }

        const route = joinURL(currentPath, page.path)
        prerenderRoutes.add(route)

        if (page.children) {
          processPages(page.children, route)
        }
      }
    }

    nuxt.hook('pages:extend', (pages) => {
      if (nuxt.options.dev) { return }

      prerenderRoutes.clear()
      processPages(pages)
    })

    nuxt.hook('nitro:build:before', (nitro) => {
      if (nuxt.options.dev || nuxt.options.router.options.hashMode) { return }

      nitro.options.ssrRoutes = [
        ...nitro.options.ssrRoutes || [],
        ...toRou3Patterns(nuxt.apps.default?.pages || []),
      ]

      // Inject page patterns that explicitly match `prerender: true` route rule
      if (!nitro.options.static && !nitro.options.prerender.crawlLinks) {
        const routeRulesMatcher = toRouteMatcher(createRadixRouter({ routes: nitro.options.routeRules }))
        for (const route of prerenderRoutes) {
          const rules = defu({} as Record<string, any>, ...routeRulesMatcher.matchAll(route).reverse())
          if (rules.prerender) {
            nitro.options.prerender.routes.push(route)
          }
        }
      }

      if (!nitro.options.static || !nitro.options.prerender.crawlLinks) { return }

      // Only hint the first route when `ssr: true` and no routes are provided
      // as the rest will be injected at runtime when this is prerendered
      if (nuxt.options.ssr) {
        const [firstPage] = [...prerenderRoutes].sort()
        nitro.options.prerender.routes.push(firstPage || '/')
        return
      }

      // Prerender all non-dynamic page routes when generating `ssr: false` app
      for (const route of nitro.options.prerender.routes || []) {
        prerenderRoutes.add(route)
      }
      nitro.options.prerender.routes = Array.from(prerenderRoutes)
    })

    nuxt.hook('imports:sources', (sources) => {
      sources.push(createInternalImportPresetWithDeprecation({
        imports: ['definePageMeta', ...(nuxt.options.experimental.inlineRouteRules ? ['defineRouteRules'] : [])],
        from: resolve(runtimeDir, 'composables'),
      }))
    })

    nuxt.hook('imports:extend', (imports) => {
      imports.push({ name: 'useLink', as: 'useLink', from: 'vue-router' })
    })

    const componentStubPath = await resolvePath(resolve(runtimeDir, 'component-stub'))
    if (nuxt.options.test && nuxt.options.dev) {
      // add component testing route so 404 won't be triggered
      nuxt.hook('pages:extend', (routes) => {
        routes.push({
          _sync: true,
          path: '/__nuxt_component_test__/:pathMatch(.*)',
          file: componentStubPath,
        })
      })
    }
    if (nuxt.options.experimental.appManifest) {
      // Add all redirect paths as valid routes to router; we will handle these in a client-side middleware
      // when the app manifest is enabled.
      nuxt.hook('pages:extend', (routes) => {
        const nitro = useNitro()
        let resolvedRoutes: string[]
        for (const [path, rule] of Object.entries(nitro.options.routeRules)) {
          if (!rule.redirect) { continue }
          resolvedRoutes ||= routes.flatMap(route => resolveRoutePaths(route))
          // skip if there's already a route matching this path
          if (resolvedRoutes.includes(path)) { continue }
          routes.push({
            _sync: true,
            path: path.replace(/\/[^/]*\*\*/, '/:pathMatch(.*)'),
            file: componentStubPath,
          })
        }
      })
    }

    // Extract macros from pages
    const extraPageMetaExtractionKeys = nuxt.options?.experimental?.extraPageMetaExtractionKeys || []
    const extractedKeys = [
      ...defaultExtractionKeys,
      ...extraPageMetaExtractionKeys,
    ]

    nuxt.hook('modules:done', () => {
      addBuildPlugin(PageMetaPlugin({
        dev: nuxt.options.dev,
        sourcemap: !!nuxt.options.sourcemap.server || !!nuxt.options.sourcemap.client,
        isPage,
        routesPath: resolve(nuxt.options.buildDir, 'routes.mjs'),
        extractedKeys: nuxt.options.experimental.scanPageMeta ? extractedKeys : [],
      }))
    })

    // Add prefetching support for middleware & layouts
    addPlugin(resolve(runtimeDir, 'plugins/prefetch.client'))

    // Add build plugin to ensure template $route is kept in sync with `<NuxtPage>`
    if (nuxt.options.experimental.templateRouteInjection) {
      addBuildPlugin(RouteInjectionPlugin(nuxt), { server: false })
    }

    // Add router plugin
    addPlugin(resolve(runtimeDir, 'plugins/router'))

    const getSources = (pages: NuxtPage[]): string[] => pages
      .filter(p => Boolean(p.file))
      .flatMap(p =>
        [relative(nuxt.options.srcDir, p.file as string), ...(p.children?.length ? getSources(p.children) : [])],
      )

    // Do not prefetch page chunks
    nuxt.hook('build:manifest', (manifest) => {
      if (nuxt.options.dev) { return }
      const sourceFiles = nuxt.apps.default?.pages?.length ? getSources(nuxt.apps.default.pages) : []

      for (const [key, chunk] of Object.entries(manifest)) {
        if (chunk.src && Object.values(nuxt.apps).some(app => app.pages?.some(page => page.mode === 'server' && page.file === join(nuxt.options.srcDir, chunk.src!)))) {
          delete manifest[key]
          continue
        }
        if (chunk.isEntry) {
          chunk.dynamicImports =
            chunk.dynamicImports?.filter(i => !sourceFiles.includes(i))
        }
      }
    })

    const serverComponentRuntime = await findPath(join(distDir, 'components/runtime/server-component')) ?? join(distDir, 'components/runtime/server-component')
    const clientComponentRuntime = await findPath(join(distDir, 'components/runtime/client-component')) ?? join(distDir, 'components/runtime/client-component')

    // Add routes template
    addTemplate({
      filename: 'routes.mjs',
      getContents ({ app }) {
        if (!app.pages) { return ROUTES_HMR_CODE + 'export default []' }
        const { routes, imports } = normalizeRoutes(app.pages, new Set(), {
          serverComponentRuntime,
          clientComponentRuntime,
          overrideMeta: !!nuxt.options.experimental.scanPageMeta,
        })
        return ROUTES_HMR_CODE + [...imports, `export default ${routes}`].join('\n')
      },
    })

    // Add vue-router import for `<NuxtLayout>` integration
    addTemplate({
      filename: 'pages.mjs',
      getContents: () => 'export { START_LOCATION, useRoute } from \'vue-router\'',
    })

    nuxt.options.vite.resolve ||= {}
    nuxt.options.vite.resolve.dedupe ||= []
    nuxt.options.vite.resolve.dedupe.push('vue-router')

    // Add router options template
    addTemplate({
      filename: 'router.options.mjs',
      getContents: async ({ nuxt }) => {
        // Scan and register app/router.options files
        const routerOptionsFiles = await resolveRouterOptions(nuxt, builtInRouterOptions)

        const configRouterOptions = genObjectFromRawEntries(Object.entries(nuxt.options.router.options)
          .map(([key, value]) => [key, genString(value as string)]))

        return [
          ...routerOptionsFiles.map((file, index) => genImport(file.path, `routerOptions${index}`)),
          `const configRouterOptions = ${configRouterOptions}`,
          `export const hashMode = ${[...routerOptionsFiles.filter(o => o.path !== builtInRouterOptions).map((_, index) => `routerOptions${index}.hashMode`).reverse(), nuxt.options.router.options.hashMode].join(' ?? ')}`,
          'export default {',
          '...configRouterOptions,',
          ...routerOptionsFiles.map((_, index) => `...routerOptions${index},`),
          '}',
        ].join('\n')
      },
    })

    addTypeTemplate({
      filename: 'types/middleware.d.ts',
      getContents: ({ app }) => {
        const namedMiddleware = app.middleware.filter(mw => !mw.global)
        return [
          'import type { NavigationGuard } from \'vue-router\'',
          `export type MiddlewareKey = ${namedMiddleware.map(mw => genString(mw.name)).join(' | ') || 'never'}`,
          'declare module \'nuxt/app\' {',
          '  interface PageMeta {',
          '    middleware?: MiddlewareKey | NavigationGuard | Array<MiddlewareKey | NavigationGuard>',
          '  }',
          '}',
        ].join('\n')
      },
    })

    addTypeTemplate({
      filename: 'types/nitro-middleware.d.ts',
      getContents: ({ app }) => {
        const namedMiddleware = app.middleware.filter(mw => !mw.global)
        return [
          `export type MiddlewareKey = ${namedMiddleware.map(mw => genString(mw.name)).join(' | ') || 'never'}`,
          'declare module \'nitropack/types\' {',
          '  interface NitroRouteConfig {',
          '    appMiddleware?: MiddlewareKey | MiddlewareKey[] | Record<MiddlewareKey, boolean>',
          '  }',
          '}',
          'declare module \'nitropack\' {',
          '  interface NitroRouteConfig {',
          '    appMiddleware?: MiddlewareKey | MiddlewareKey[] | Record<MiddlewareKey, boolean>',
          '  }',
          '}',
        ].join('\n')
      },
    }, { nuxt: true, nitro: true, node: true })

    addTypeTemplate({
      filename: 'types/layouts.d.ts',
      getContents: ({ app }) => {
        return [
          'import type { ComputedRef, MaybeRef } from \'vue\'',
          `export type LayoutKey = ${Object.keys(app.layouts).map(name => genString(name)).join(' | ') || 'string'}`,
          'declare module \'nuxt/app\' {',
          '  interface PageMeta {',
          '    layout?: MaybeRef<LayoutKey | false> | ComputedRef<LayoutKey | false>',
          '  }',
          '}',
        ].join('\n')
      },
    })

    // add page meta types if enabled
    if (nuxt.options.experimental.viewTransition) {
      addTypeTemplate({
        filename: 'types/view-transitions.d.ts',
        getContents: () => {
          return [
            'declare module \'nuxt/app\' {',
            '  interface PageMeta {',
            '    viewTransition?: boolean | \'always\'',
            '  }',
            '}',
            'export {}',
          ].join('\n')
        },
      })
    }

    // Add <NuxtPage>
    addComponent({
      name: 'NuxtPage',
      priority: 10, // built-in that we do not expect the user to override
      filePath: resolve(distDir, 'pages/runtime/page'),
    })
  },
})

const ROUTES_HMR_CODE = /* js */`
if (import.meta.hot) {
  import.meta.hot.accept((mod) => {
    const router = import.meta.hot.data.router
    const generateRoutes = import.meta.hot.data.generateRoutes
    if (!router || !generateRoutes) {
      import.meta.hot.invalidate('[nuxt] Cannot replace routes because there is no active router. Reloading.')
      return
    }
    router.clearRoutes()
    const routes = generateRoutes(mod.default || mod)
    function addRoutes (routes) {
      for (const route of routes) {
        router.addRoute(route)
      }
      router.replace(router.currentRoute.value.fullPath)
    }
    if (routes && 'then' in routes) {
      routes.then(addRoutes)
    } else {
      addRoutes(routes)
    }
  })
}

export function handleHotUpdate(_router, _generateRoutes) {
  if (import.meta.hot) {
    import.meta.hot.data ||= {}
    import.meta.hot.data.router = _router
    import.meta.hot.data.generateRoutes = _generateRoutes
  }
}
`<|MERGE_RESOLUTION|>--- conflicted
+++ resolved
@@ -19,12 +19,8 @@
 import { globRouteRulesFromPages, removePagesRules } from './route-rules'
 import { PageMetaPlugin } from './plugins/page-meta'
 import { RouteInjectionPlugin } from './plugins/route-injection'
-<<<<<<< HEAD
-import type { Nuxt, NuxtOptions, NuxtPage } from 'nuxt/schema'
+import type { Nuxt, NuxtPage } from 'nuxt/schema'
 import { createInternalImportPresetWithDeprecation } from '../imports/utils.ts'
-=======
-import type { Nuxt, NuxtPage } from 'nuxt/schema'
->>>>>>> 911ce76c
 
 const OPTIONAL_PARAM_RE = /^\/?:.*(?:\?|\(\.\*\)\*)$/
 
