import { promises as fsp, statSync } from 'node:fs'
import { tryUseNuxt, useLogger } from '@nuxt/kit'
import { reverseResolveAlias } from 'pathe/utils'

/** @since 3.9.0 */
export function toArray<T> (value: T | T[]): T[] {
  return Array.isArray(value) ? value : [value]
}

export async function isDirectory (path: string) {
  return (await fsp.lstat(path)).isDirectory()
}

export function isDirectorySync (path: string) {
  try { return statSync(path).isDirectory() } catch { return false }
}

<<<<<<< HEAD
const LEADING_DOT_RE = /^\.+/g

/**
 * Normalizes a file extension from a string to just the extension part (without the dot).
 * In case the string does not contain a dot, it returns the string as is.
 *
 * @example
 * normalizeExtension('.ts') // 'ts'
 * normalizeExtension('.d.ts') // 'd.ts'
 * normalizeExtension('ts') // 'ts'
 * normalizeExtension('d.ts') // 'ts'
 */
export function normalizeExtension (input: string) {
  return input.replace(LEADING_DOT_RE, '')
}

=======
>>>>>>> 30e7ccaa
export function stripExtension (path: string) {
  return path.replace(/\.[^./\\]+$/, '')
}

export function isWhitespace (char: number | string | undefined | null): boolean {
  const c = typeof char === 'string' ? char.charCodeAt(0) : char
  // ' ' (32), '\t' (9), '\n' (10), '\r' (13), '\f' (12)
  return c === 32 || c === 9 || c === 10 || c === 13 || c === 12
}

<<<<<<< HEAD
export function isJavascriptExtension (path: string) {
  if (!path) { return false }
  return JS_EXTENSIONS.some(ext => path.endsWith(`.${ext}`))
}

export const JS_EXTENSIONS = ['js', 'ts', 'tsx', 'jsx', 'mjs', 'cjs', 'mts', 'cts']
export const DECLARATION_EXTENSIONS = ['d.ts', 'd.mts', 'd.cts']
=======
export const DECLARATION_EXTENSIONS = ['d.ts', 'd.mts', 'd.cts', 'd.vue.ts', 'd.vue.mts', 'd.vue.cts']
>>>>>>> 30e7ccaa

export const logger = useLogger('nuxt')

export function resolveToAlias (path: string, nuxt = tryUseNuxt()) {
  return reverseResolveAlias(path, { ...nuxt?.options.alias || {}, ...strippedAtAliases }).pop() || path
}

const strippedAtAliases = {
  '@': '',
  '@@': '',
}<|MERGE_RESOLUTION|>--- conflicted
+++ resolved
@@ -15,7 +15,6 @@
   try { return statSync(path).isDirectory() } catch { return false }
 }
 
-<<<<<<< HEAD
 const LEADING_DOT_RE = /^\.+/g
 
 /**
@@ -32,8 +31,6 @@
   return input.replace(LEADING_DOT_RE, '')
 }
 
-=======
->>>>>>> 30e7ccaa
 export function stripExtension (path: string) {
   return path.replace(/\.[^./\\]+$/, '')
 }
@@ -44,17 +41,13 @@
   return c === 32 || c === 9 || c === 10 || c === 13 || c === 12
 }
 
-<<<<<<< HEAD
 export function isJavascriptExtension (path: string) {
   if (!path) { return false }
   return JS_EXTENSIONS.some(ext => path.endsWith(`.${ext}`))
 }
 
 export const JS_EXTENSIONS = ['js', 'ts', 'tsx', 'jsx', 'mjs', 'cjs', 'mts', 'cts']
-export const DECLARATION_EXTENSIONS = ['d.ts', 'd.mts', 'd.cts']
-=======
 export const DECLARATION_EXTENSIONS = ['d.ts', 'd.mts', 'd.cts', 'd.vue.ts', 'd.vue.mts', 'd.vue.cts']
->>>>>>> 30e7ccaa
 
 export const logger = useLogger('nuxt')
 
