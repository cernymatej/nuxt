--- conflicted
+++ resolved
@@ -42,194 +42,6 @@
   watch?: MultiWatchSources | false
 }
 
-<<<<<<< HEAD
-=======
-/**
- * Fetch data from an API endpoint with an SSR-friendly composable.
- * See {@link https://nuxt.com/docs/4.x/api/composables/use-fetch}
- * @since 3.0.0
- * @param request The URL to fetch
- * @param opts extends $fetch options and useAsyncData options
- */
-export function useFetch<
-  ResT = void,
-  ErrorT = FetchError,
-  ReqT extends NitroFetchRequest = NitroFetchRequest,
-  Method extends AvailableRouterMethod<ReqT> = ResT extends void ? 'get' extends AvailableRouterMethod<ReqT> ? 'get' : AvailableRouterMethod<ReqT> : AvailableRouterMethod<ReqT>,
-  _ResT = ResT extends void ? FetchResult<ReqT, Method> : ResT,
-  DataT = _ResT,
-  PickKeys extends KeysOf<DataT> = KeysOf<DataT>,
-  DefaultT = undefined,
-> (
-  request: Ref<ReqT> | ReqT | (() => ReqT),
-  opts?: UseFetchOptions<_ResT, DataT, PickKeys, DefaultT, ReqT, Method>,
-): AsyncData<PickFrom<DataT, PickKeys> | DefaultT, ErrorT | undefined>
-export function useFetch<
-  ResT = void,
-  ErrorT = FetchError,
-  ReqT extends NitroFetchRequest = NitroFetchRequest,
-  Method extends AvailableRouterMethod<ReqT> = ResT extends void ? 'get' extends AvailableRouterMethod<ReqT> ? 'get' : AvailableRouterMethod<ReqT> : AvailableRouterMethod<ReqT>,
-  _ResT = ResT extends void ? FetchResult<ReqT, Method> : ResT,
-  DataT = _ResT,
-  PickKeys extends KeysOf<DataT> = KeysOf<DataT>,
-  DefaultT = DataT,
-> (
-  request: Ref<ReqT> | ReqT | (() => ReqT),
-  opts?: UseFetchOptions<_ResT, DataT, PickKeys, DefaultT, ReqT, Method>,
-): AsyncData<PickFrom<DataT, PickKeys> | DefaultT, ErrorT | undefined>
-export function useFetch<
-  ResT = void,
-  ErrorT = FetchError,
-  ReqT extends NitroFetchRequest = NitroFetchRequest,
-  Method extends AvailableRouterMethod<ReqT> = ResT extends void ? 'get' extends AvailableRouterMethod<ReqT> ? 'get' : AvailableRouterMethod<ReqT> : AvailableRouterMethod<ReqT>,
-  _ResT = ResT extends void ? FetchResult<ReqT, Method> : ResT,
-  DataT = _ResT,
-  PickKeys extends KeysOf<DataT> = KeysOf<DataT>,
-  DefaultT = undefined,
-> (
-  request: Ref<ReqT> | ReqT | (() => ReqT),
-  arg1?: string | UseFetchOptions<_ResT, DataT, PickKeys, DefaultT, ReqT, Method>,
-  arg2?: string,
-) {
-  const [opts = {}, autoKey] = typeof arg1 === 'string' ? [{}, arg1] : [arg1, arg2]
-
-  const _request = computed(() => toValue(request))
-
-  const key = computed(() => toValue(opts.key) || ('$f' + hash([autoKey, typeof _request.value === 'string' ? _request.value : '', ...generateOptionSegments(opts)])))
-
-  if (!opts.baseURL && typeof _request.value === 'string' && (_request.value[0] === '/' && _request.value[1] === '/')) {
-    throw new Error('[nuxt] [useFetch] the request URL must not start with "//".')
-  }
-
-  const {
-    server,
-    lazy,
-    default: defaultFn,
-    transform,
-    pick,
-    watch: watchSources,
-    immediate,
-    getCachedData,
-    deep,
-    dedupe,
-    timeout,
-    ...fetchOptions
-  } = opts
-
-  const _fetchOptions = reactive<typeof fetchOptions>({
-    ...fetchDefaults,
-    ...fetchOptions,
-    cache: typeof opts.cache === 'boolean' ? undefined : opts.cache,
-  })
-
-  const _asyncDataOptions: AsyncDataOptions<_ResT, DataT, PickKeys, DefaultT> = {
-    server,
-    lazy,
-    default: defaultFn,
-    transform,
-    pick,
-    immediate,
-    getCachedData,
-    deep,
-    dedupe,
-    timeout,
-    watch: watchSources === false ? [] : [...(watchSources || []), _fetchOptions],
-  }
-
-  if (import.meta.dev) {
-    // @ts-expect-error private property
-    _asyncDataOptions._functionName ||= 'useFetch'
-  }
-
-  if (alwaysRunFetchOnKeyChange && !immediate) {
-    // ensure that updates to watched sources trigger an update
-    function setImmediate () {
-      _asyncDataOptions.immediate = true
-    }
-    watch(key, setImmediate, { flush: 'sync', once: true })
-    watch([...watchSources || [], _fetchOptions], setImmediate, { flush: 'sync', once: true })
-  }
-
-  const asyncData = useAsyncData<_ResT, ErrorT, DataT, PickKeys, DefaultT>(watchSources === false ? key.value : key, (_, { signal }) => {
-    let _$fetch: H3Event$Fetch | $Fetch<unknown, NitroFetchRequest> = opts.$fetch || globalThis.$fetch
-
-    // Use fetch with request context and headers for server direct API calls
-    if (import.meta.server && !opts.$fetch) {
-      const isLocalFetch = typeof _request.value === 'string' && _request.value[0] === '/' && (!toValue(opts.baseURL) || toValue(opts.baseURL)![0] === '/')
-      if (isLocalFetch) {
-        _$fetch = useRequestFetch()
-      }
-    }
-
-    return _$fetch(_request.value, { signal, ..._fetchOptions } as any) as Promise<_ResT>
-  }, _asyncDataOptions)
-
-  return asyncData
-}
-
-/**
- * Fetch data from an API endpoint with an SSR-friendly composable.
- * See {@link https://nuxt.com/docs/4.x/api/composables/use-lazy-fetch}
- * @since 3.0.0
- * @param request The URL to fetch
- * @param opts extends $fetch options and useAsyncData options
- */
-export function useLazyFetch<
-  ResT = void,
-  ErrorT = FetchError,
-  ReqT extends NitroFetchRequest = NitroFetchRequest,
-  Method extends AvailableRouterMethod<ReqT> = ResT extends void ? 'get' extends AvailableRouterMethod<ReqT> ? 'get' : AvailableRouterMethod<ReqT> : AvailableRouterMethod<ReqT>,
-  _ResT = ResT extends void ? FetchResult<ReqT, Method> : ResT,
-  DataT = _ResT,
-  PickKeys extends KeysOf<DataT> = KeysOf<DataT>,
-  DefaultT = undefined,
-> (
-  request: Ref<ReqT> | ReqT | (() => ReqT),
-  opts?: Omit<UseFetchOptions<_ResT, DataT, PickKeys, DefaultT, ReqT, Method>, 'lazy'>,
-): AsyncData<PickFrom<DataT, PickKeys> | DefaultT, ErrorT | undefined>
-export function useLazyFetch<
-  ResT = void,
-  ErrorT = FetchError,
-  ReqT extends NitroFetchRequest = NitroFetchRequest,
-  Method extends AvailableRouterMethod<ReqT> = ResT extends void ? 'get' extends AvailableRouterMethod<ReqT> ? 'get' : AvailableRouterMethod<ReqT> : AvailableRouterMethod<ReqT>,
-  _ResT = ResT extends void ? FetchResult<ReqT, Method> : ResT,
-  DataT = _ResT,
-  PickKeys extends KeysOf<DataT> = KeysOf<DataT>,
-  DefaultT = DataT,
-> (
-  request: Ref<ReqT> | ReqT | (() => ReqT),
-  opts?: Omit<UseFetchOptions<_ResT, DataT, PickKeys, DefaultT, ReqT, Method>, 'lazy'>,
-): AsyncData<PickFrom<DataT, PickKeys> | DefaultT, ErrorT | undefined>
-export function useLazyFetch<
-  ResT = void,
-  ErrorT = FetchError,
-  ReqT extends NitroFetchRequest = NitroFetchRequest,
-  Method extends AvailableRouterMethod<ReqT> = ResT extends void ? 'get' extends AvailableRouterMethod<ReqT> ? 'get' : AvailableRouterMethod<ReqT> : AvailableRouterMethod<ReqT>,
-  _ResT = ResT extends void ? FetchResult<ReqT, Method> : ResT,
-  DataT = _ResT,
-  PickKeys extends KeysOf<DataT> = KeysOf<DataT>,
-  DefaultT = undefined,
-> (
-  request: Ref<ReqT> | ReqT | (() => ReqT),
-  arg1?: string | Omit<UseFetchOptions<_ResT, DataT, PickKeys, DefaultT, ReqT, Method>, 'lazy'>,
-  arg2?: string,
-) {
-  const [opts = {}, autoKey] = typeof arg1 === 'string' ? [{}, arg1] : [arg1, arg2]
-
-  if (import.meta.dev) {
-    // @ts-expect-error private property
-    opts._functionName ||= 'useLazyFetch'
-  }
-
-  return useFetch<ResT, ErrorT, ReqT, Method, _ResT, DataT, PickKeys, DefaultT>(request, {
-    ...opts,
-    lazy: true,
-  },
-  // @ts-expect-error we pass an extra argument with the resolved auto-key to prevent another from being injected
-  autoKey)
-}
-
->>>>>>> 30e7ccaa
 function generateOptionSegments<_ResT, DataT, DefaultT> (opts: UseFetchOptions<_ResT, DataT, any, DefaultT, any, any>) {
   const segments: Array<string | undefined | Record<string, string>> = [
     toValue(opts.method as MaybeRef<string | undefined> | undefined)?.toUpperCase() || 'GET',
@@ -308,7 +120,7 @@
       DefaultT = undefined,
     > (
       request: Ref<ReqT> | ReqT | (() => ReqT),
-      opts?: UseFetchOptions<_ResT, DataT, PickKeys, DefaultT, ReqT, Method>
+      opts?: UseFetchOptions<_ResT, DataT, PickKeys, DefaultT, ReqT, Method>,
     ): AsyncData<PickFrom<DataT, PickKeys> | DefaultT, ErrorT | undefined>
     function useFetch<
       ResT = void,
@@ -321,7 +133,7 @@
       DefaultT = DataT,
     > (
       request: Ref<ReqT> | ReqT | (() => ReqT),
-      opts?: UseFetchOptions<_ResT, DataT, PickKeys, DefaultT, ReqT, Method>
+      opts?: UseFetchOptions<_ResT, DataT, PickKeys, DefaultT, ReqT, Method>,
     ): AsyncData<PickFrom<DataT, PickKeys> | DefaultT, ErrorT | undefined>
     function useFetch<
       ResT = void,
@@ -389,8 +201,8 @@
       }
 
       if (import.meta.dev) {
-        // @ts-expect-error private property
-        _asyncDataOptions._functionName ||= factoryOptions._functionName || 'useFetch'
+        // private property
+        (_asyncDataOptions as typeof _asyncDataOptions & { _functionName?: string })._functionName ||= (factoryOptions as typeof factoryOptions & { _functionName?: string })._functionName || 'useFetch'
       }
 
       if (alwaysRunFetchOnKeyChange && !immediate) {
@@ -398,7 +210,6 @@
         function setImmediate () {
           _asyncDataOptions.immediate = true
         }
-
         watch(key, setImmediate, { flush: 'sync', once: true })
         watch([...watchSources || [], _fetchOptions], setImmediate, { flush: 'sync', once: true })
       }
