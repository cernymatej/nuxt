import process from 'node:process'
import { existsSync } from 'node:fs'
import { rm } from 'node:fs/promises'
import { randomUUID } from 'node:crypto'
import { AsyncLocalStorage } from 'node:async_hooks'
import { join, normalize, relative, resolve } from 'pathe'
import { createDebugger, createHooks } from 'hookable'
import ignore from 'ignore'
import type { LoadNuxtOptions } from '@nuxt/kit'
import { addBuildPlugin, addComponent, addPlugin, addPluginTemplate, addRouteMiddleware, addTypeTemplate, addVitePlugin, getLayerDirectories, installModules, loadNuxtConfig, nuxtCtx, resolveFiles, resolveIgnorePatterns, resolveModuleWithOptions, resolvePath, runWithNuxtContext, useNitro } from '@nuxt/kit'
import type { PackageJson } from 'pkg-types'
import { readPackageJSON } from 'pkg-types'
import { hash } from 'ohash'
import { consola } from 'consola'
import onChange from 'on-change'
import { colors } from 'consola/utils'
import { formatDate, resolveCompatibilityDatesFromEnv } from 'compatx'
import type { DateString } from 'compatx'
import escapeRE from 'escape-string-regexp'
import { withoutLeadingSlash } from 'ufo'
import { ImpoundPlugin } from 'impound'
import { defu } from 'defu'
import { coerce, satisfies } from 'semver'
import { hasTTY, isCI } from 'std-env'
import { genImport, genString } from 'knitwork'
import { resolveModulePath } from 'exsolve'
<<<<<<< HEAD

import { installNuxtModule } from '../core/features'
import pagesModule from '../pages/module'
import metaModule from '../head/module'
import componentsModule from '../components/module'
import importsModule from '../imports/module'
import compilerModule from '../compiler/module'

import { distDir, pkgDir } from '../dirs'
import { version } from '../../package.json'
import { scriptsStubsPreset } from '../imports/presets'
import { logger } from '../utils'
import { resolveTypePath } from './utils/types'
import { createImportProtectionPatterns } from './plugins/import-protection'
import { UnctxTransformPlugin } from './plugins/unctx'
import { TreeShakeComposablesPlugin } from './plugins/tree-shake'
import { DevOnlyPlugin } from './plugins/dev-only'
import { LayerAliasingPlugin } from './plugins/layer-aliasing'
import { addModuleTranspiles } from './modules'
import { bundleServer } from './server'
import schemaModule from './schema'
import { RemovePluginMetadataPlugin } from './plugins/plugin-metadata'
import { AsyncContextInjectionPlugin } from './plugins/async-context'
import { ResolveDeepImportsPlugin } from './plugins/resolve-deep-imports'
import { ResolveExternalsPlugin } from './plugins/resolved-externals'
import { PrehydrateTransformPlugin } from './plugins/prehydrate'
import { ExtractAsyncDataHandlersPlugin } from './plugins/extract-async-data-handlers'
import { VirtualFSPlugin } from './plugins/virtual'
=======
>>>>>>> 30e7ccaa
import type { Nuxt, NuxtHooks, NuxtModule, NuxtOptions } from 'nuxt/schema'
import type { Unimport } from 'unimport'

import { installNuxtModule } from '../core/features.ts'
import pagesModule from '../pages/module.ts'
import metaModule from '../head/module.ts'
import componentsModule from '../components/module.ts'
import importsModule from '../imports/module.ts'

import { distDir, pkgDir } from '../dirs.ts'
import pkg from '../../package.json' with { type: 'json' }
import { scriptsStubsPreset } from '../imports/presets.ts'
import { logger } from '../utils.ts'
import { resolveTypePath } from './utils/types.ts'
import { createImportProtectionPatterns } from './plugins/import-protection.ts'
import { UnctxTransformPlugin } from './plugins/unctx.ts'
import { TreeShakeComposablesPlugin } from './plugins/tree-shake.ts'
import { DevOnlyPlugin } from './plugins/dev-only.ts'
import { LayerAliasingPlugin } from './plugins/layer-aliasing.ts'
import { addModuleTranspiles } from './modules.ts'
import { bundleServer } from './server.ts'
import schemaModule from './schema.ts'
import { RemovePluginMetadataPlugin } from './plugins/plugin-metadata.ts'
import { AsyncContextInjectionPlugin } from './plugins/async-context.ts'
import { KeyedFunctionsPlugin } from './plugins/keyed-functions.ts'
import { PrehydrateTransformPlugin } from './plugins/prehydrate.ts'
import { ExtractAsyncDataHandlersPlugin } from './plugins/extract-async-data-handlers.ts'
import { VirtualFSPlugin } from './plugins/virtual.ts'

export function createNuxt (options: NuxtOptions): Nuxt {
  const hooks = createHooks<NuxtHooks>()

  const { callHook, callHookParallel, callHookWith } = hooks
  hooks.callHook = (...args) => runWithNuxtContext(nuxt, () => callHook(...args))
  hooks.callHookParallel = (...args) => runWithNuxtContext(nuxt, () => callHookParallel(...args))
  hooks.callHookWith = (...args) => runWithNuxtContext(nuxt, () => callHookWith(...args))

  const nuxt: Nuxt = {
    __name: randomUUID(),
    _version: pkg.version,
    _asyncLocalStorageModule: options.experimental.debugModuleMutation ? new AsyncLocalStorage() : undefined,
    hooks,
    callHook: hooks.callHook,
    addHooks: hooks.addHooks,
    hook: hooks.hook,
    ready: () => runWithNuxtContext(nuxt, () => initNuxt(nuxt)),
    close: () => hooks.callHook('close', nuxt),
    vfs: {},
    apps: {},
    runWithContext: fn => runWithNuxtContext(nuxt, fn),
    options,
  }

  if (options.experimental.debugModuleMutation) {
    const proxiedOptions = new WeakMap<NuxtModule, NuxtOptions>()

    Object.defineProperty(nuxt, 'options', {
      get () {
        const currentModule = nuxt._asyncLocalStorageModule!.getStore()
        if (!currentModule) {
          return options
        }

        if (proxiedOptions.has(currentModule)) {
          return proxiedOptions.get(currentModule)!
        }

        nuxt._debug ||= {}
        nuxt._debug.moduleMutationRecords ||= []

        const proxied = onChange(options, (keys, newValue, previousValue, applyData) => {
          if (newValue === previousValue && !applyData) {
            return
          }
          let value = applyData?.args ?? newValue
          // Make a shallow copy of the value
          if (Array.isArray(value)) {
            value = [...value]
          } else if (typeof value === 'object') {
            value = { ...(value as any) }
          }
          nuxt._debug!.moduleMutationRecords!.push({
            module: currentModule,
            keys,
            target: 'nuxt.options',
            value,
            timestamp: Date.now(),
            method: applyData?.name,
          })
        }, {
          ignoreUnderscores: true,
          ignoreSymbols: true,
          pathAsArray: true,
        })

        proxiedOptions.set(currentModule, proxied)
        return proxied
      },
    })
  }

  // TODO: remove in nuxt v5
  // eslint-disable-next-line @typescript-eslint/no-deprecated
  if (!nuxtCtx.tryUse()) {
    // backward compatibility with 3.x
    // eslint-disable-next-line @typescript-eslint/no-deprecated
    nuxtCtx.set(nuxt)
    nuxt.hook('close', () => {
      // eslint-disable-next-line @typescript-eslint/no-deprecated
      nuxtCtx.unset()
    })
  }

  hooks.hookOnce('close', () => { hooks.removeAllHooks() })

  return nuxt
}

const fallbackCompatibilityDate = '2025-07-15' as DateString

const nightlies = {
  'nitropack': 'nitropack-nightly',
  'nitro': 'nitro-nightly',
  'h3': 'h3-nightly',
  'nuxt': 'nuxt-nightly',
  '@nuxt/schema': '@nuxt/schema-nightly',
  '@nuxt/kit': '@nuxt/kit-nightly',
}

export const keyDependencies: string[] = [
  '@nuxt/kit',
]

let warnedAboutCompatDate = false

async function initNuxt (nuxt: Nuxt) {
  const layerDirs = getLayerDirectories(nuxt)

  // Register user hooks
  for (const config of nuxt.options._layers.map(layer => layer.config).reverse()) {
    if (config.hooks) {
      nuxt.hooks.addHooks(config.hooks)
    }
  }

  // Prompt to set compatibility date
  nuxt.options.compatibilityDate = resolveCompatibilityDatesFromEnv(nuxt.options.compatibilityDate)

  if (!nuxt.options.compatibilityDate.default) {
    nuxt.options.compatibilityDate.default = fallbackCompatibilityDate

    if (nuxt.options.dev && hasTTY && !isCI && !nuxt.options.test && !warnedAboutCompatDate) {
      warnedAboutCompatDate = true
      consola.warn(`We recommend adding \`compatibilityDate: '${formatDate('latest')}'\` to your \`nuxt.config\` file.\nUsing \`${fallbackCompatibilityDate}\` as fallback. More info at: ${colors.underline('https://nitro.build/deploy#compatibility-date')}`)
    }
  }

  // Restart Nuxt when layer directories are added or removed
  const layersDir = withTrailingSlash(resolve(nuxt.options.rootDir, 'layers'))
  nuxt.hook('builder:watch', (event, relativePath) => {
    const path = resolve(nuxt.options.srcDir, relativePath)
    if (event === 'addDir' || event === 'unlinkDir') {
      if (path.startsWith(layersDir)) {
        return nuxt.callHook('restart', { hard: true })
      }
    }
  })

  addTypeTemplate({
    filename: 'types/nitro-layouts.d.ts',
    getContents: ({ app }) => {
      return [
        `export type LayoutKey = ${Object.keys(app.layouts).map(name => genString(name)).join(' | ') || 'string'}`,
        'declare module \'nitropack\' {',
        '  interface NitroRouteConfig {',
        '    appLayout?: LayoutKey | false',
        '  }',
        '  interface NitroRouteRules {',
        '    appLayout?: LayoutKey | false',
        '  }',
        '}',
        'declare module \'nitropack/types\' {',
        '  interface NitroRouteConfig {',
        '    appLayout?: LayoutKey | false',
        '  }',
        '  interface NitroRouteRules {',
        '    appLayout?: LayoutKey | false',
        '  }',
        '}',
      ].join('\n')
    },
  }, { nuxt: true, nitro: true, node: true })

  // Disable environment types entirely if `typescript.builder` is false
  if (nuxt.options.typescript.builder !== false) {
    const envMap = {
      // defaults from `builder` based on package name
      '@nuxt/rspack-builder': '@rspack/core/module',
      '@nuxt/vite-builder': 'vite/client',
      '@nuxt/webpack-builder': 'webpack/module',
      // simpler overrides from `typescript.builder` for better DX
      'rspack': '@rspack/core/module',
      'vite': 'vite/client',
      'webpack': 'webpack/module',
      // default 'merged' builder environment for module authors
      'shared': '@nuxt/schema/builder-env',
    }

    const overrideEnv = nuxt.options.typescript.builder && envMap[nuxt.options.typescript.builder]
    // If there's no override, infer based on builder. If a custom builder is provided, we disable shared types
    const defaultEnv = typeof nuxt.options.builder === 'string' ? envMap[nuxt.options.builder] : false
    const environmentTypes = overrideEnv || defaultEnv

    if (environmentTypes) {
      nuxt.options.typescript.hoist.push(environmentTypes)
      addTypeTemplate({
        filename: 'types/builder-env.d.ts',
        getContents: () => genImport(environmentTypes),
      })
    }
  }

  const packageJSON = await readPackageJSON(nuxt.options.rootDir).catch(() => ({}) as PackageJson)
  nuxt._dependencies = new Set([...Object.keys(packageJSON.dependencies || {}), ...Object.keys(packageJSON.devDependencies || {})])

  // Set nitro resolutions for types that might be obscured with shamefully-hoist=false
  let paths: Record<string, [string]> | undefined
  nuxt.hook('nitro:config', async (nitroConfig) => {
    paths ||= await resolveTypescriptPaths(nuxt)
    nitroConfig.typescript = defu(nitroConfig.typescript, {
      tsConfig: { compilerOptions: { paths: { ...paths } } },
    })
  })

  const serverBuilderTypePath = typeof nuxt.options.server.builder === 'string'
    ? nuxt.options.server.builder === '@nuxt/nitro-server'
      ? resolveModulePath(nuxt.options.server.builder, { from: import.meta.url })
      : nuxt.options.server.builder
    : undefined

  // Add nuxt types
  nuxt.hook('prepare:types', async (opts) => {
    opts.references.push({ path: resolve(nuxt.options.buildDir, 'types/plugins.d.ts') })
    // Add vue shim
    if (nuxt.options.typescript.shim) {
      opts.references.push({ path: resolve(nuxt.options.buildDir, 'types/vue-shim.d.ts') })
    }

    // Add shims for `#build/*` imports that do not already have matching types
    opts.references.push({ path: resolve(nuxt.options.buildDir, 'types/build.d.ts') })
    opts.references.push({ path: resolve(nuxt.options.buildDir, 'types/app.config.d.ts') })
    opts.references.push({ path: resolve(nuxt.options.buildDir, 'types/runtime-config.d.ts') })
    opts.references.push({ types: 'nuxt/app' })

    // Add module augmentations directly to NuxtConfig
    opts.nodeReferences.push({ path: resolve(nuxt.options.buildDir, 'types/modules.d.ts') })
    opts.nodeReferences.push({ path: resolve(nuxt.options.buildDir, 'types/runtime-config.d.ts') })
    opts.nodeReferences.push({ path: resolve(nuxt.options.buildDir, 'types/app.config.d.ts') })
    opts.nodeReferences.push({ types: 'nuxt' })
    opts.nodeReferences.push({ types: relative(nuxt.options.buildDir, resolveModulePath('@nuxt/vite-builder', { from: import.meta.url })) })
    if (typeof nuxt.options.builder === 'string' && nuxt.options.builder !== '@nuxt/vite-builder') {
      opts.nodeReferences.push({ types: nuxt.options.builder })
    }

    if (serverBuilderTypePath) {
      opts.references.push({ types: serverBuilderTypePath })
      opts.nodeReferences.push({ types: serverBuilderTypePath })
    }

    opts.sharedReferences.push({ path: resolve(nuxt.options.buildDir, 'types/runtime-config.d.ts') })
    opts.sharedReferences.push({ path: resolve(nuxt.options.buildDir, 'types/app.config.d.ts') })

    // Set Nuxt resolutions for types that might be obscured with shamefully-hoist=false
    paths ||= await resolveTypescriptPaths(nuxt)
    opts.tsConfig.compilerOptions = defu(opts.tsConfig.compilerOptions, { paths: { ...paths } })
    opts.nodeTsConfig.compilerOptions = defu(opts.nodeTsConfig.compilerOptions, { paths: { ...paths } })
    opts.sharedTsConfig.compilerOptions = defu(opts.sharedTsConfig.compilerOptions, { paths: { ...paths } })

    for (const dirs of layerDirs) {
      const declaration = join(dirs.root, 'index.d.ts')
      if (existsSync(declaration)) {
        opts.references.push({ path: declaration })
        opts.nodeReferences.push({ path: declaration })
        opts.sharedReferences.push({ path: declaration })
      }
    }
  })

  // Add nitro types
  nuxt.hook('nitro:prepare:types', (opts) => {
    opts.references.push({ path: resolve(nuxt.options.buildDir, 'types/app.config.d.ts') })
    opts.references.push({ path: resolve(nuxt.options.buildDir, 'types/runtime-config.d.ts') })

    if (serverBuilderTypePath) {
      opts.references.push({ types: serverBuilderTypePath })
    }
  })

  // Prompt to install `@nuxt/scripts` if user has configured it
  // @ts-expect-error scripts types are not present as the module is not installed
  if (nuxt.options.scripts) {
    if (!nuxt.options._modules.some(m => m === '@nuxt/scripts' || m === '@nuxt/scripts-nightly')) {
      installNuxtModule('@nuxt/scripts')
    }
  }

  // Support Nuxt VFS
  addBuildPlugin(VirtualFSPlugin(nuxt, { mode: 'server' }), { client: false })
  addBuildPlugin(VirtualFSPlugin(nuxt, {
    mode: 'client',
    alias: {
      '#internal/nitro': join(nuxt.options.buildDir, 'nitro.client.mjs'),
      'nitro/runtime': join(nuxt.options.buildDir, 'nitro.client.mjs'),
      'nitropack/runtime': join(nuxt.options.buildDir, 'nitro.client.mjs'),
    },
  }), { server: false })

  // Add plugin normalization plugin
  addBuildPlugin(RemovePluginMetadataPlugin(nuxt))

<<<<<<< HEAD
  // shared folder import protection
  const sharedDir = withTrailingSlash(resolve(nuxt.options.rootDir, nuxt.options.dir.shared))
  const relativeSharedDir = withTrailingSlash(relative(nuxt.options.rootDir, resolve(nuxt.options.rootDir, nuxt.options.dir.shared)))
  const sharedPatterns = [/^#shared\//, new RegExp('^' + escapeRE(sharedDir)), new RegExp('^' + escapeRE(relativeSharedDir))]
  const sharedProtectionConfig = {
    cwd: nuxt.options.rootDir,
    include: sharedPatterns,
    patterns: createImportProtectionPatterns(nuxt, { context: 'shared' }),
  }
  addVitePlugin(() => ImpoundPlugin.vite(sharedProtectionConfig), { server: false })
  addWebpackPlugin(() => ImpoundPlugin.webpack(sharedProtectionConfig), { server: false })

  // Add import protection
  const nuxtProtectionConfig = {
    cwd: nuxt.options.rootDir,
    // Exclude top-level resolutions by plugins
    exclude: [relative(nuxt.options.rootDir, join(nuxt.options.srcDir, 'index.html')), ...sharedPatterns],
    patterns: createImportProtectionPatterns(nuxt, { context: 'nuxt-app' }),
  }
  addVitePlugin(() => Object.assign(ImpoundPlugin.vite({ ...nuxtProtectionConfig, error: false }), { name: 'nuxt:import-protection' }), { client: false })
  addVitePlugin(() => Object.assign(ImpoundPlugin.vite({ ...nuxtProtectionConfig, error: true }), { name: 'nuxt:import-protection' }), { server: false })
  addWebpackPlugin(() => ImpoundPlugin.webpack(nuxtProtectionConfig))

  // add resolver for modules used in virtual files
  addVitePlugin(() => ResolveDeepImportsPlugin(nuxt))

  addVitePlugin(() => ResolveExternalsPlugin(nuxt), { prepend: true })

=======
>>>>>>> 30e7ccaa
  // Add transform for `onPrehydrate` lifecycle hook
  addBuildPlugin(PrehydrateTransformPlugin({ sourcemap: !!nuxt.options.sourcemap.server || !!nuxt.options.sourcemap.client }))

  if (nuxt.options.experimental.localLayerAliases) {
    // Add layer aliasing support for ~, ~~, @ and @@ aliases
    addBuildPlugin(LayerAliasingPlugin({
      sourcemap: !!nuxt.options.sourcemap.server || !!nuxt.options.sourcemap.client,
      dev: nuxt.options.dev,
      root: nuxt.options.srcDir,
      // skip top-level layer (user's project) as the aliases will already be correctly resolved
      layers: nuxt.options._layers.slice(1),
    }))
  }

  nuxt.hook('modules:done', () => {
    // Add unctx transform
    addBuildPlugin(UnctxTransformPlugin({
      sourcemap: !!nuxt.options.sourcemap.server || !!nuxt.options.sourcemap.client,
      transformerOptions: {
        ...nuxt.options.optimization.asyncTransforms,
        helperModule: 'unctx',
      },
    }))

    // Add composable tree-shaking optimisations
    if (Object.keys(nuxt.options.optimization.treeShake.composables.server).length) {
      addBuildPlugin(TreeShakeComposablesPlugin({
        sourcemap: !!nuxt.options.sourcemap.server,
        composables: nuxt.options.optimization.treeShake.composables.server,
      }), { client: false })
    }
    if (Object.keys(nuxt.options.optimization.treeShake.composables.client).length) {
      addBuildPlugin(TreeShakeComposablesPlugin({
        sourcemap: !!nuxt.options.sourcemap.client,
        composables: nuxt.options.optimization.treeShake.composables.client,
      }), { server: false })
    }

    // shared folder import protection
    const sharedDir = withTrailingSlash(resolve(nuxt.options.rootDir, nuxt.options.dir.shared))
    const relativeSharedDir = withTrailingSlash(relative(nuxt.options.rootDir, resolve(nuxt.options.rootDir, nuxt.options.dir.shared)))
    const sharedPatterns = [/^#shared\//, new RegExp('^' + escapeRE(sharedDir)), new RegExp('^' + escapeRE(relativeSharedDir))]
    const sharedProtectionConfig = {
      cwd: nuxt.options.rootDir,
      include: sharedPatterns,
      patterns: createImportProtectionPatterns(nuxt, { context: 'shared' }),
    }
    addBuildPlugin({
      vite: () => ImpoundPlugin.vite(sharedProtectionConfig),
      webpack: () => ImpoundPlugin.webpack(sharedProtectionConfig),
      rspack: () => ImpoundPlugin.rspack(sharedProtectionConfig),
    }, { server: false })

    // Add import protection
    const nuxtProtectionConfig = {
      cwd: nuxt.options.rootDir,
      // Exclude top-level resolutions by plugins
      exclude: [relative(nuxt.options.rootDir, join(nuxt.options.srcDir, 'index.html')), ...sharedPatterns],
      patterns: createImportProtectionPatterns(nuxt, { context: 'nuxt-app' }),
    }
    addBuildPlugin({
      webpack: () => ImpoundPlugin.webpack(nuxtProtectionConfig),
      rspack: () => ImpoundPlugin.rspack(nuxtProtectionConfig),
    })
    // TODO: remove in nuxt v5 when we can use vite env api
    addVitePlugin(() => Object.assign(ImpoundPlugin.vite({ ...nuxtProtectionConfig, error: false }), { name: 'nuxt:import-protection' }), { client: false })
    addVitePlugin(() => Object.assign(ImpoundPlugin.vite({ ...nuxtProtectionConfig, error: true }), { name: 'nuxt:import-protection' }), { server: false })
  })

  if (!nuxt.options.dev) {
    // DevOnly component tree-shaking - build time only
    addBuildPlugin(DevOnlyPlugin({
      sourcemap: !!nuxt.options.sourcemap.server || !!nuxt.options.sourcemap.client,
    }))

    // Extract async data handlers into separate chunks for better performance
    if (nuxt.options.experimental.extractAsyncDataHandlers) {
      addBuildPlugin(ExtractAsyncDataHandlersPlugin({
        sourcemap: !!nuxt.options.sourcemap.client,
        rootDir: nuxt.options.rootDir,
      }), { server: false })
    }
  }

  if (nuxt.options.dev) {
    // Add plugin to check if layouts are defined without NuxtLayout being instantiated
    addPlugin(resolve(nuxt.options.appDir, 'plugins/check-if-layout-used'))

    // add plugin to make warnings less verbose in dev mode
    addPlugin(resolve(nuxt.options.appDir, 'plugins/warn.dev.server'))
  }

  // Transform initial composable call within `<script setup>` to preserve context
  if (nuxt.options.experimental.asyncContext) {
    addBuildPlugin(AsyncContextInjectionPlugin(nuxt), { client: false })
  }

  // TODO: [Experimental] Avoid emitting assets when flag is enabled
  if (nuxt.options.features.noScripts && !nuxt.options.dev) {
    nuxt.hook('build:manifest', async (manifest) => {
      for (const chunk of Object.values(manifest)) {
        if (chunk.resourceType === 'script') {
          await rm(resolve(nuxt.options.buildDir, 'dist/client', withoutLeadingSlash(nuxt.options.app.buildAssetsDir), chunk.file), { force: true })
          chunk.file = ''
        }
      }
    })
  }

  // Transpile #app if it is imported directly from subpath export
  nuxt.options.build.transpile.push('nuxt/app')

  // Transpile layers within node_modules
  for (const layer of layerDirs) {
    if (layer.root.includes('node_modules')) {
      nuxt.options.build.transpile.push(layer.root.replace(/\/$/, ''))
    }
  }

  // Ensure we can resolve dependencies within layers - filtering out local `~~/layers` directories
  const locallyScannedLayersDirs = layerDirs.map(l => join(l.root, 'layers/'))
  const rootWithTrailingSlash = withTrailingSlash(nuxt.options.rootDir)
  for (const dirs of layerDirs) {
    if (dirs.root === rootWithTrailingSlash) {
      continue
    }
    if (locallyScannedLayersDirs.every(dir => !dirs.root.startsWith(dir))) {
      nuxt.options.modulesDir.push(join(dirs.root, 'node_modules'))
    }
  }

  // Init user modules
  await nuxt.callHook('modules:before')

  const { paths: watchedModulePaths, resolvedModulePaths, modules } = await resolveModules(nuxt)

  nuxt.options.watch.push(...watchedModulePaths)

  // Add <NuxtWelcome>
  // TODO: revert when deep server component config is properly bundle-split: https://github.com/nuxt/nuxt/pull/29956
  const islandsConfig = nuxt.options.experimental.componentIslands
  if (nuxt.options.dev || !(typeof islandsConfig === 'object' && islandsConfig.selectiveClient === 'deep')) {
    addComponent({
      name: 'NuxtWelcome',
      priority: 10, // built-in that we do not expect the user to override
      filePath: resolve(nuxt.options.appDir, 'components/welcome'),
    })
  }

  addComponent({
    name: 'NuxtLayout',
    priority: 10, // built-in that we do not expect the user to override
    filePath: resolve(nuxt.options.appDir, 'components/nuxt-layout'),
  })

  // Add <NuxtErrorBoundary>
  addComponent({
    name: 'NuxtErrorBoundary',
    priority: 10, // built-in that we do not expect the user to override
    filePath: resolve(nuxt.options.appDir, 'components/nuxt-error-boundary'),
  })

  // Add <ClientOnly>
  addComponent({
    name: 'ClientOnly',
    priority: 10, // built-in that we do not expect the user to override
    filePath: resolve(nuxt.options.appDir, 'components/client-only'),
  })

  // Add <DevOnly>
  addComponent({
    name: 'DevOnly',
    priority: 10, // built-in that we do not expect the user to override
    filePath: resolve(nuxt.options.appDir, 'components/dev-only'),
  })

  // Add <ServerPlaceholder>
  addComponent({
    name: 'ServerPlaceholder',
    priority: 10, // built-in that we do not expect the user to override
    filePath: resolve(nuxt.options.appDir, 'components/server-placeholder'),
  })

  // Add <NuxtLink>
  addComponent({
    name: 'NuxtLink',
    priority: 10, // built-in that we do not expect the user to override
    filePath: resolve(nuxt.options.appDir, 'components/nuxt-link'),
  })

  // Add <NuxtLoadingIndicator>
  addComponent({
    name: 'NuxtLoadingIndicator',
    priority: 10, // built-in that we do not expect the user to override
    filePath: resolve(nuxt.options.appDir, 'components/nuxt-loading-indicator'),
  })

  // Add <NuxtTime>
  addComponent({
    name: 'NuxtTime',
    priority: 10, // built-in that we do not expect the user to override
    filePath: resolve(nuxt.options.appDir, 'components/nuxt-time.vue'),
  })

  // Add <NuxtRouteAnnouncer>
  addComponent({
    name: 'NuxtRouteAnnouncer',
    priority: 10, // built-in that we do not expect the user to override
    filePath: resolve(nuxt.options.appDir, 'components/nuxt-route-announcer'),
    mode: 'client',
  })

  // Add <NuxtClientFallback>
  if (nuxt.options.experimental.clientFallback) {
    addComponent({
      name: 'NuxtClientFallback',
      _raw: true,
      priority: 10, // built-in that we do not expect the user to override
      filePath: resolve(nuxt.options.appDir, 'components/client-fallback.client'),
      mode: 'client',
    })

    addComponent({
      name: 'NuxtClientFallback',
      _raw: true,
      priority: 10, // built-in that we do not expect the user to override
      filePath: resolve(nuxt.options.appDir, 'components/client-fallback.server'),
      mode: 'server',
    })
  }

  // Add stubs for <NuxtImg> and <NuxtPicture>
  for (const name of ['NuxtImg', 'NuxtPicture']) {
    addComponent({
      name,
      export: name,
      priority: -1,
      filePath: resolve(nuxt.options.appDir, 'components/nuxt-stubs'),
      // @ts-expect-error TODO: refactor to @nuxt/cli
      _internal_install: '@nuxt/image',
    })
  }

  // Track components used to render for webpack
  if (nuxt.options.builder === '@nuxt/webpack-builder') {
    addPlugin(resolve(nuxt.options.appDir, 'plugins/preload.server'))
  }

  // Add nuxt app hooks debugger
  if (
    nuxt.options.debug
    && nuxt.options.debug.hooks
    && (nuxt.options.debug.hooks === true || nuxt.options.debug.hooks.client)
  ) {
    addPlugin(resolve(nuxt.options.appDir, 'plugins/debug-hooks'))
  }

  // Add experimental Chrome devtools timings support
  // https://developer.chrome.com/docs/devtools/performance/extension
  if (nuxt.options.experimental.browserDevtoolsTiming) {
    addPlugin(resolve(nuxt.options.appDir, 'plugins/browser-devtools-timing.client'))
  }

  await installModules(modules, resolvedModulePaths, nuxt)

  // (Re)initialise ignore handler with resolved ignores from modules
  nuxt._ignore = ignore(nuxt.options.ignoreOptions)
  nuxt._ignore.add(resolveIgnorePatterns())

  // will be assigned after `modules:done`
  let unimport: Unimport | undefined
  nuxt.hook('imports:context', (ctx) => {
    unimport = ctx
  })

  await nuxt.callHook('modules:done')

<<<<<<< HEAD
  await nuxt.callHook('compiler:ready')
=======
  // Add keys for useFetch, useAsyncData, etc.
  const normalizedKeyedFunctions = await Promise.all(nuxt.options.optimization.keyedComposables.map(async ({ source, ...rest }) => ({
    ...rest,
    source: typeof source === 'string'
      ? await resolvePath(source, { fallbackToOriginal: true }) ?? source
      : source,
  })))

  addBuildPlugin(KeyedFunctionsPlugin({
    sourcemap: !!nuxt.options.sourcemap.server || !!nuxt.options.sourcemap.client,
    keyedFunctions: normalizedKeyedFunctions,
    alias: nuxt.options.alias,
    getAutoImports: unimport!.getImports,
  }))
>>>>>>> 30e7ccaa

  // remove duplicate css after modules are done
  nuxt.options.css = nuxt.options.css
    .filter((value, index, array) => !array.includes(value, index + 1))

  // Add <NuxtIsland>
  if (nuxt.options.experimental.componentIslands) {
    addComponent({
      name: 'NuxtIsland',
      priority: 10, // built-in that we do not expect the user to override
      filePath: resolve(nuxt.options.appDir, 'components/nuxt-island'),
    })
  }

  // Add prerender payload support
  if (!nuxt.options.dev && nuxt.options.experimental.payloadExtraction) {
    addPlugin(resolve(nuxt.options.appDir, 'plugins/payload.client'))
  }

  // Add experimental cross-origin prefetch support using Speculation Rules API
  if (nuxt.options.experimental.crossOriginPrefetch) {
    addPlugin(resolve(nuxt.options.appDir, 'plugins/cross-origin-prefetch.client'))
  }

  // Add experimental page reload support
  if (nuxt.options.experimental.emitRouteChunkError === 'automatic') {
    addPlugin(resolve(nuxt.options.appDir, 'plugins/chunk-reload.client'))
  }
  // Add experimental immediate page reload support
  if (nuxt.options.experimental.emitRouteChunkError === 'automatic-immediate') {
    addPlugin(resolve(nuxt.options.appDir, 'plugins/chunk-reload-immediate.client'))
  }

  // Add experimental session restoration support
  if (nuxt.options.experimental.restoreState) {
    addPlugin(resolve(nuxt.options.appDir, 'plugins/restore-state.client'))
  }

  // Add experimental automatic view transition api support
  if (nuxt.options.experimental.viewTransition) {
    addPlugin(resolve(nuxt.options.appDir, 'plugins/view-transitions.client'))
  }

  // Add experimental support for custom types in JSON payload
  if (nuxt.options.experimental.renderJsonPayloads) {
    addPlugin(resolve(nuxt.options.appDir, 'plugins/revive-payload.client'))
    addPlugin(resolve(nuxt.options.appDir, 'plugins/revive-payload.server'))
  }

  addRouteMiddleware({
    name: 'manifest-route-rule',
    path: resolve(nuxt.options.appDir, 'middleware/route-rules'),
    global: true,
  })

  if (nuxt.options.experimental.appManifest) {
    if (nuxt.options.experimental.checkOutdatedBuildInterval !== false) {
      addPlugin(resolve(nuxt.options.appDir, 'plugins/check-outdated-build.client'))
    }
  }

  if (nuxt.options.experimental.navigationRepaint) {
    addPlugin({
      src: resolve(nuxt.options.appDir, 'plugins/navigation-repaint.client'),
    })
  }

  if (nuxt.options.vue.config && Object.values(nuxt.options.vue.config).some(v => v !== null && v !== undefined)) {
    addPluginTemplate({
      filename: 'vue-app-config.mjs',
      getContents: () => `
import { defineNuxtPlugin } from '#app/nuxt'
export default defineNuxtPlugin({
  name: 'nuxt:vue-app-config',
  enforce: 'pre',
  setup (nuxtApp) {
    ${Object.keys(nuxt.options.vue.config!).map(k => `    nuxtApp.vueApp.config[${JSON.stringify(k)}] = ${JSON.stringify(nuxt.options.vue.config![k as 'idPrefix'])}`).join('\n')}
  }
})`,
    })
  }

  nuxt.hooks.hook('builder:watch', (event, relativePath) => {
    const path = resolve(nuxt.options.srcDir, relativePath)
    // Local module patterns
    if (watchedModulePaths.has(path)) {
      return nuxt.callHook('restart', { hard: true })
    }

    // User provided patterns
    const layerRelativePaths = new Set(getLayerDirectories(nuxt).map(l => relative(l.app, path)))
    for (const pattern of nuxt.options.watch) {
      if (typeof pattern === 'string') {
        // Test (normalized) strings against absolute path and relative path to any layer `srcDir`
        if (pattern === path || layerRelativePaths.has(pattern)) { return nuxt.callHook('restart') }
        continue
      }
      // Test regular expressions against path to _any_ layer `srcDir`
      for (const p of layerRelativePaths) {
        if (pattern.test(p)) {
          return nuxt.callHook('restart')
        }
      }
    }

    // Restart Nuxt when new `app/` dir is added
    if (event === 'addDir' && path === resolve(nuxt.options.srcDir, 'app')) {
      logger.info(`\`${path}/\` ${event === 'addDir' ? 'created' : 'removed'}`)
      return nuxt.callHook('restart', { hard: true })
    }

    // Core Nuxt files: app.vue, error.vue and app.config.ts
    const isFileChange = ['add', 'unlink'].includes(event)
    if (isFileChange && RESTART_RE.test(path)) {
      logger.info(`\`${path}\` ${event === 'add' ? 'created' : 'removed'}`)
      return nuxt.callHook('restart')
    }
  })

  nuxt.options.build.transpile = nuxt.options.build.transpile.map((t) => {
    if (typeof t !== 'string') {
      return t
    }
    // Normalize windows transpile paths added by modules
    return normalize(t).split('node_modules/').pop()!
  })

  addModuleTranspiles(nuxt)

  // Init nitro
  await bundleServer(nuxt)

  // TODO: remove when app manifest support is landed in https://github.com/nuxt/nuxt/pull/21641
  // Add prerender payload support
  const nitro = useNitro()
  if (nitro.options.static && nuxt.options.experimental.payloadExtraction === undefined) {
    logger.warn('Using experimental payload extraction for full-static output. You can opt-out by setting `experimental.payloadExtraction` to `false`.')
    nuxt.options.experimental.payloadExtraction = true
  }

  if (!nuxt.options.dev && nuxt.options.experimental.payloadExtraction) {
    addPlugin(resolve(nuxt.options.appDir, 'plugins/payload.client'))
  }

  // Show compatibility version banner when Nuxt is running with a compatibility version
  // that is different from the current major version
  if (!(satisfies(coerce(nuxt._version) ?? nuxt._version, nuxt.options.future.compatibilityVersion + '.x'))) {
    logger.info(`Running with compatibility version \`${nuxt.options.future.compatibilityVersion}\``)
  }

  await nuxt.callHook('ready', nuxt)
}

export async function loadNuxt (opts: LoadNuxtOptions): Promise<Nuxt> {
  const options = await loadNuxtConfig(opts)

  // Temporary until finding better placement for each
  options.appDir = options.alias['#app'] = withTrailingSlash(resolve(distDir, 'app'))
  options._majorVersion = 4

  // De-duplicate key arrays
  for (const key in options.app.head || {}) {
    options.app.head[key as 'link'] = deduplicateArray(options.app.head[key as 'link'])
  }

  // Nuxt DevTools only works for Vite
  if (options.builder === '@nuxt/vite-builder') {
    const isDevToolsEnabled = typeof options.devtools === 'boolean'
      ? options.devtools
      : options.devtools?.enabled !== false // enabled by default unless explicitly disabled

    if (isDevToolsEnabled) {
      if (!options._modules.some(m => m === '@nuxt/devtools' || m === '@nuxt/devtools-nightly' || m === '@nuxt/devtools-edge')) {
        options._modules.push('@nuxt/devtools')
      }
    }
  }

  if (!options._modules.some(m => m === '@nuxt/scripts' || m === '@nuxt/scripts-nightly')) {
    options.imports = defu(options.imports, {
      presets: [scriptsStubsPreset],
    })
  }

  // Nuxt Webpack Builder is currently opt-in
  if (options.builder === '@nuxt/webpack-builder') {
    if (!await import('./features.ts').then(r => r.ensurePackageInstalled('@nuxt/webpack-builder', {
      rootDir: options.rootDir,
      searchPaths: options.modulesDir,
    }))) {
      logger.warn('Failed to install `@nuxt/webpack-builder`, please install it manually, or change the `builder` option to vite in `nuxt.config`')
    }
  }

  // Add core modules
  options._modules.push(pagesModule, metaModule, componentsModule)
  options._modules.push(compilerModule)
  const importIncludes: RegExp[] = []
  for (const layer of options._layers) {
    if (layer.cwd && layer.cwd.includes('node_modules')) {
      importIncludes.push(new RegExp(`(^|\\/)${escapeRE(layer.cwd.split('node_modules/').pop()!)}(\\/|$)(?!node_modules\\/)`))
    }
  }
  options._modules.push([importsModule, {
    transform: {
      include: importIncludes,
    },
  }])
  options._modules.push(schemaModule)
  options.modulesDir.push(resolve(options.workspaceDir, 'node_modules'))
  options.modulesDir.push(resolve(pkgDir, 'node_modules'))
  options.build.transpile.push(
    'mocked-exports',
    'std-env', // we need to statically replace process.env when used in runtime code
  )
  options.alias['vue-demi'] = resolve(options.appDir, 'compat/vue-demi')
  options.alias['@vue/composition-api'] = resolve(options.appDir, 'compat/capi')
  if (options.telemetry !== false && !process.env.NUXT_TELEMETRY_DISABLED) {
    options._modules.push('@nuxt/telemetry')
  }
  if (options.experimental.typescriptPlugin) {
    options._modules.push('@dxup/nuxt')
  }

  // warn if user is using reserved namespaces
  const allowedKeys = new Set(['baseURL', 'buildAssetsDir', 'cdnURL', 'buildId'])
  for (const key in options.runtimeConfig.app) {
    if (!allowedKeys.has(key)) {
      logger.warn(`The \`app\` namespace is reserved for Nuxt and is exposed to the browser. Please move \`runtimeConfig.app.${key}\` to a different namespace.`)
      delete options.runtimeConfig.app[key]
    }
  }

  // Ensure we share key config between Nuxt and Nitro
  createPortalProperties(options.nitro.runtimeConfig, options, ['nitro.runtimeConfig', 'runtimeConfig'])
  createPortalProperties(options.nitro.routeRules, options, ['nitro.routeRules', 'routeRules'])

  // prevent replacement of options.nitro
  const nitroOptions = options.nitro
  Object.defineProperties(options, {
    nitro: {
      configurable: false,
      enumerable: true,
      get: () => nitroOptions,
      set (value) {
        Object.assign(nitroOptions, value)
      },
    },
  })

  const nuxt = createNuxt(options)

  nuxt.runWithContext(() => {
    // We register hooks layer-by-layer so any overrides need to be registered separately
    if (opts.overrides?.hooks) {
      nuxt.hooks.addHooks(opts.overrides.hooks)
    }

    if (
      nuxt.options.debug
      && nuxt.options.debug.hooks
      && (nuxt.options.debug.hooks === true || nuxt.options.debug.hooks.server)
    ) {
      createDebugger(nuxt.hooks, { tag: 'nuxt' })
    }
  })

  if (opts.ready !== false) {
    await nuxt.ready()
  }

  return nuxt
}

const RESTART_RE = /^(?:app|error|app\.config)\.(?:js|ts|mjs|jsx|tsx|vue)$/i

function deduplicateArray<T = unknown> (maybeArray: T): T {
  if (!Array.isArray(maybeArray)) { return maybeArray }

  const fresh: any[] = []
  const hashes = new Set<string>()
  for (const item of maybeArray) {
    const _hash = hash(item)
    if (!hashes.has(_hash)) {
      hashes.add(_hash)
      fresh.push(item)
    }
  }
  return fresh as T
}

function createPortalProperties (sourceValue: any, options: NuxtOptions, paths: string[]) {
  let sharedValue = sourceValue

  for (const path of paths) {
    const segments = path.split('.')
    const key = segments.pop()!
    let parent: Record<string, any> = options

    while (segments.length) {
      const key = segments.shift()!
      parent = parent[key] ||= {}
    }

    delete parent[key]

    Object.defineProperties(parent, {
      [key]: {
        configurable: false,
        enumerable: true,
        get: () => sharedValue,
        set (value) {
          sharedValue = value
        },
      },
    })
  }
}

async function resolveModules (nuxt: Nuxt) {
  const modules = new Map<string | NuxtModule, Record<string, any>>()
  const paths = new Set<string>()
  const resolvedModulePaths = new Set<string>()

  // Loop layers in reverse order, so that the extends are loaded first and project is the last
  const configs = nuxt.options._layers.map(layer => layer.config).reverse()
  for (const config of configs) {
    // First register modules defined in layer's config
    const definedModules = config.modules ?? []
    for (const module of definedModules) {
      const resolvedModule = resolveModuleWithOptions(module, nuxt)
      if (resolvedModule && (!resolvedModule.resolvedPath || !resolvedModulePaths.has(resolvedModule.resolvedPath))) {
        modules.set(resolvedModule.module, resolvedModule.options)
        const path = resolvedModule.resolvedPath || resolvedModule.module
        if (typeof path === 'string') {
          resolvedModulePaths.add(path)
        }
      }
    }

    // Secondly automatically register modules from layer's module directory
    const modulesDir = resolve(config.srcDir, (config.rootDir === nuxt.options.rootDir ? nuxt.options.dir : config.dir)?.modules || 'modules')
    const layerModules = await resolveFiles(modulesDir, [
      `*{${nuxt.options.extensions.join(',')}}`,
      `*/index{${nuxt.options.extensions.join(',')}}`,
    ])

    for (const module of layerModules) {
      // add path to watch
      paths.add(module)

      if (!modules.has(module)) {
        modules.set(module, {})
      }
    }
  }

  // Lastly register private modules and modules added after loading config
  for (const key of ['modules', '_modules'] as const) {
    for (const module of nuxt.options[key as 'modules']) {
      const resolvedModule = resolveModuleWithOptions(module, nuxt)

      if (resolvedModule && !modules.has(resolvedModule.module) && (!resolvedModule.resolvedPath || !resolvedModulePaths.has(resolvedModule.resolvedPath))) {
        modules.set(resolvedModule.module, resolvedModule.options)
        const path = resolvedModule.resolvedPath || resolvedModule.module
        if (typeof path === 'string') {
          resolvedModulePaths.add(path)
        }
      }
    }
  }

  return {
    paths,
    resolvedModulePaths,
    modules,
  }
}

const NESTED_PKG_RE = /^[^@]+\//
async function resolveTypescriptPaths (nuxt: Nuxt): Promise<Record<string, [string]>> {
  nuxt.options.typescript.hoist ||= []
  const paths = Object.fromEntries(await Promise.all(nuxt.options.typescript.hoist.map(async (pkg) => {
    const [_pkg = pkg, _subpath] = NESTED_PKG_RE.test(pkg) ? pkg.split('/') : [pkg]
    const subpath = _subpath ? '/' + _subpath : ''

    // ignore packages that exist in `package.json` as these can be resolved by TypeScript
    if (nuxt._dependencies?.has(_pkg) && !(_pkg in nightlies)) { return [] }

    // deduplicate types for nightly releases
    if (_pkg in nightlies) {
      const nightly = nightlies[_pkg as keyof typeof nightlies]
      const path = await resolveTypePath(nightly + subpath, subpath, nuxt.options.modulesDir)
      if (path) {
        return [[pkg, [path]], [nightly + subpath, [path]]]
      }
    }

    const path = await resolveTypePath(_pkg + subpath, subpath, nuxt.options.modulesDir)
    if (path) {
      return [[pkg, [path]]]
    }

    return []
  })).then(r => r.flat()))

  return paths
}

function withTrailingSlash (dir: string) {
  return dir.replace(/[^/]$/, '$&/')
}<|MERGE_RESOLUTION|>--- conflicted
+++ resolved
@@ -24,37 +24,6 @@
 import { hasTTY, isCI } from 'std-env'
 import { genImport, genString } from 'knitwork'
 import { resolveModulePath } from 'exsolve'
-<<<<<<< HEAD
-
-import { installNuxtModule } from '../core/features'
-import pagesModule from '../pages/module'
-import metaModule from '../head/module'
-import componentsModule from '../components/module'
-import importsModule from '../imports/module'
-import compilerModule from '../compiler/module'
-
-import { distDir, pkgDir } from '../dirs'
-import { version } from '../../package.json'
-import { scriptsStubsPreset } from '../imports/presets'
-import { logger } from '../utils'
-import { resolveTypePath } from './utils/types'
-import { createImportProtectionPatterns } from './plugins/import-protection'
-import { UnctxTransformPlugin } from './plugins/unctx'
-import { TreeShakeComposablesPlugin } from './plugins/tree-shake'
-import { DevOnlyPlugin } from './plugins/dev-only'
-import { LayerAliasingPlugin } from './plugins/layer-aliasing'
-import { addModuleTranspiles } from './modules'
-import { bundleServer } from './server'
-import schemaModule from './schema'
-import { RemovePluginMetadataPlugin } from './plugins/plugin-metadata'
-import { AsyncContextInjectionPlugin } from './plugins/async-context'
-import { ResolveDeepImportsPlugin } from './plugins/resolve-deep-imports'
-import { ResolveExternalsPlugin } from './plugins/resolved-externals'
-import { PrehydrateTransformPlugin } from './plugins/prehydrate'
-import { ExtractAsyncDataHandlersPlugin } from './plugins/extract-async-data-handlers'
-import { VirtualFSPlugin } from './plugins/virtual'
-=======
->>>>>>> 30e7ccaa
 import type { Nuxt, NuxtHooks, NuxtModule, NuxtOptions } from 'nuxt/schema'
 import type { Unimport } from 'unimport'
 
@@ -63,6 +32,7 @@
 import metaModule from '../head/module.ts'
 import componentsModule from '../components/module.ts'
 import importsModule from '../imports/module.ts'
+import compilerModule from '../compiler/module.ts'
 
 import { distDir, pkgDir } from '../dirs.ts'
 import pkg from '../../package.json' with { type: 'json' }
@@ -375,37 +345,6 @@
   // Add plugin normalization plugin
   addBuildPlugin(RemovePluginMetadataPlugin(nuxt))
 
-<<<<<<< HEAD
-  // shared folder import protection
-  const sharedDir = withTrailingSlash(resolve(nuxt.options.rootDir, nuxt.options.dir.shared))
-  const relativeSharedDir = withTrailingSlash(relative(nuxt.options.rootDir, resolve(nuxt.options.rootDir, nuxt.options.dir.shared)))
-  const sharedPatterns = [/^#shared\//, new RegExp('^' + escapeRE(sharedDir)), new RegExp('^' + escapeRE(relativeSharedDir))]
-  const sharedProtectionConfig = {
-    cwd: nuxt.options.rootDir,
-    include: sharedPatterns,
-    patterns: createImportProtectionPatterns(nuxt, { context: 'shared' }),
-  }
-  addVitePlugin(() => ImpoundPlugin.vite(sharedProtectionConfig), { server: false })
-  addWebpackPlugin(() => ImpoundPlugin.webpack(sharedProtectionConfig), { server: false })
-
-  // Add import protection
-  const nuxtProtectionConfig = {
-    cwd: nuxt.options.rootDir,
-    // Exclude top-level resolutions by plugins
-    exclude: [relative(nuxt.options.rootDir, join(nuxt.options.srcDir, 'index.html')), ...sharedPatterns],
-    patterns: createImportProtectionPatterns(nuxt, { context: 'nuxt-app' }),
-  }
-  addVitePlugin(() => Object.assign(ImpoundPlugin.vite({ ...nuxtProtectionConfig, error: false }), { name: 'nuxt:import-protection' }), { client: false })
-  addVitePlugin(() => Object.assign(ImpoundPlugin.vite({ ...nuxtProtectionConfig, error: true }), { name: 'nuxt:import-protection' }), { server: false })
-  addWebpackPlugin(() => ImpoundPlugin.webpack(nuxtProtectionConfig))
-
-  // add resolver for modules used in virtual files
-  addVitePlugin(() => ResolveDeepImportsPlugin(nuxt))
-
-  addVitePlugin(() => ResolveExternalsPlugin(nuxt), { prepend: true })
-
-=======
->>>>>>> 30e7ccaa
   // Add transform for `onPrehydrate` lifecycle hook
   addBuildPlugin(PrehydrateTransformPlugin({ sourcemap: !!nuxt.options.sourcemap.server || !!nuxt.options.sourcemap.client }))
 
@@ -683,24 +622,7 @@
 
   await nuxt.callHook('modules:done')
 
-<<<<<<< HEAD
   await nuxt.callHook('compiler:ready')
-=======
-  // Add keys for useFetch, useAsyncData, etc.
-  const normalizedKeyedFunctions = await Promise.all(nuxt.options.optimization.keyedComposables.map(async ({ source, ...rest }) => ({
-    ...rest,
-    source: typeof source === 'string'
-      ? await resolvePath(source, { fallbackToOriginal: true }) ?? source
-      : source,
-  })))
-
-  addBuildPlugin(KeyedFunctionsPlugin({
-    sourcemap: !!nuxt.options.sourcemap.server || !!nuxt.options.sourcemap.client,
-    keyedFunctions: normalizedKeyedFunctions,
-    alias: nuxt.options.alias,
-    getAutoImports: unimport!.getImports,
-  }))
->>>>>>> 30e7ccaa
 
   // remove duplicate css after modules are done
   nuxt.options.css = nuxt.options.css
