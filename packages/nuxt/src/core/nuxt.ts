--- conflicted
+++ resolved
@@ -6,11 +6,7 @@
 import { createDebugger, createHooks } from 'hookable'
 import ignore from 'ignore'
 import type { LoadNuxtOptions } from '@nuxt/kit'
-<<<<<<< HEAD
-import { addBuildPlugin, addComponent, addPlugin, addPluginTemplate, addRouteMiddleware, addServerHandler, addServerPlugin, addServerTemplate, addTypeTemplate, addVitePlugin, addWebpackPlugin, directoryToURL, installModule, loadNuxtConfig, nuxtCtx, resolveAlias, resolveFiles, resolveIgnorePatterns, resolvePath, runWithNuxtContext, useNitro } from '@nuxt/kit'
-=======
-import { addBuildPlugin, addComponent, addPlugin, addPluginTemplate, addRouteMiddleware, addServerHandler, addServerPlugin, addServerTemplate, addTypeTemplate, addVitePlugin, addWebpackPlugin, getLayerDirectories, installModules, loadNuxtConfig, nuxtCtx, resolveFiles, resolveIgnorePatterns, resolveModuleWithOptions, runWithNuxtContext, useNitro } from '@nuxt/kit'
->>>>>>> 4751a6ac
+import { addBuildPlugin, addComponent, addPlugin, addPluginTemplate, addRouteMiddleware, addServerHandler, addServerPlugin, addServerTemplate, addTypeTemplate, addVitePlugin, addWebpackPlugin, getLayerDirectories, installModules, directoryToURL, installModule, loadNuxtConfig, nuxtCtx, resolveAlias, resolveFiles, resolveIgnorePatterns, resolveModuleWithOptions, resolvePath, runWithNuxtContext, useNitro } from '@nuxt/kit'
 import type { PackageJson } from 'pkg-types'
 import { readPackageJSON } from 'pkg-types'
 import { hash } from 'ohash'
@@ -441,8 +437,6 @@
     }
   }
 
-<<<<<<< HEAD
-=======
   // Init user modules
   await nuxt.callHook('modules:before')
 
@@ -450,7 +444,6 @@
 
   nuxt.options.watch.push(...watchedModulePaths)
 
->>>>>>> 4751a6ac
   // Add <NuxtWelcome>
   // TODO: revert when deep server component config is properly bundle-split: https://github.com/nuxt/nuxt/pull/29956
   const islandsConfig = nuxt.options.experimental.componentIslands
@@ -576,19 +569,7 @@
     addPlugin(resolve(nuxt.options.appDir, 'plugins/browser-devtools-timing.client'))
   }
 
-<<<<<<< HEAD
-  // Init user modules
-  await nuxt.callHook('modules:before')
-
-  const { paths: modulePaths, modules } = await resolveModules(nuxt)
-  nuxt.options.watch.push(...modulePaths)
-
-  for (const [key, options] of modules) {
-    await installModule(key, options)
-  }
-=======
   await installModules(modules, resolvedModulePaths, nuxt)
->>>>>>> 4751a6ac
 
   // (Re)initialise ignore handler with resolved ignores from modules
   nuxt._ignore = ignore(nuxt.options.ignoreOptions)
@@ -814,16 +795,13 @@
 
   // Add core modules
   options._modules.push(pagesModule, metaModule, componentsModule)
-<<<<<<< HEAD
   options._modules.push(compilerModule)
-=======
   const importIncludes: RegExp[] = []
   for (const layer of options._layers) {
     if (layer.cwd && layer.cwd.includes('node_modules')) {
       importIncludes.push(new RegExp(`(^|\\/)${escapeRE(layer.cwd.split('node_modules/').pop()!)}(\\/|$)(?!node_modules\\/)`))
     }
   }
->>>>>>> 4751a6ac
   options._modules.push([importsModule, {
     transform: {
       include: importIncludes,
@@ -838,7 +816,6 @@
   )
   options.alias['vue-demi'] = resolve(options.appDir, 'compat/vue-demi')
   options.alias['@vue/composition-api'] = resolve(options.appDir, 'compat/capi')
-
   if (options.telemetry !== false && !process.env.NUXT_TELEMETRY_DISABLED) {
     options._modules.push('@nuxt/telemetry')
   }
