--- conflicted
+++ resolved
@@ -106,17 +106,10 @@
     "nypm": "^0.6.2",
     "ofetch": "^1.4.1",
     "ohash": "^2.0.11",
-<<<<<<< HEAD
-    "on-change": "^5.0.1",
-    "oxc-minify": "^0.82.2",
-    "oxc-parser": "^0.82.2",
-    "oxc-transform": "^0.82.2",
-=======
     "on-change": "^6.0.0",
     "oxc-minify": "^0.94.0",
     "oxc-parser": "^0.94.0",
     "oxc-transform": "^0.94.0",
->>>>>>> 4751a6ac
     "oxc-walker": "^0.5.2",
     "pathe": "^2.0.3",
     "perfect-debounce": "^2.0.0",
