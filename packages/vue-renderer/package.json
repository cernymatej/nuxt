{
  "name": "@nuxt/vue-renderer",
  "version": "2.6.3",
  "repository": "nuxt/nuxt.js",
  "license": "MIT",
  "files": [
    "dist"
  ],
  "main": "dist/vue-renderer.js",
  "dependencies": {
    "@nuxt/devalue": "^1.2.3",
    "@nuxt/utils": "2.6.3",
<<<<<<< HEAD
    "consola": "^2.6.1",
=======
    "consola": "^2.6.0",
>>>>>>> 2108cd66
    "fs-extra": "^7.0.1",
    "lru-cache": "^5.1.1",
    "vue": "^2.6.10",
    "vue-meta": "^1.6.0",
    "vue-server-renderer": "^2.6.10"
  },
  "publishConfig": {
    "access": "public"
  }
}<|MERGE_RESOLUTION|>--- conflicted
+++ resolved
@@ -10,11 +10,7 @@
   "dependencies": {
     "@nuxt/devalue": "^1.2.3",
     "@nuxt/utils": "2.6.3",
-<<<<<<< HEAD
-    "consola": "^2.6.1",
-=======
     "consola": "^2.6.0",
->>>>>>> 2108cd66
     "fs-extra": "^7.0.1",
     "lru-cache": "^5.1.1",
     "vue": "^2.6.10",
