{
  "name": "@nuxt/config",
  "version": "2.6.2",
  "repository": "nuxt/nuxt.js",
  "license": "MIT",
  "files": [
    "dist",
    "types/*.d.ts"
  ],
  "main": "dist/config.js",
  "typings": "types/index.d.ts",
  "dependencies": {
<<<<<<< HEAD
    "@nuxt/utils": "2.6.1",
=======
    "@nuxt/utils": "2.6.2",
>>>>>>> 6cee8932
    "consola": "^2.6.0",
    "std-env": "^2.2.1"
  },
  "publishConfig": {
    "access": "public"
  }
}<|MERGE_RESOLUTION|>--- conflicted
+++ resolved
@@ -10,11 +10,7 @@
   "main": "dist/config.js",
   "typings": "types/index.d.ts",
   "dependencies": {
-<<<<<<< HEAD
-    "@nuxt/utils": "2.6.1",
-=======
     "@nuxt/utils": "2.6.2",
->>>>>>> 6cee8932
     "consola": "^2.6.0",
     "std-env": "^2.2.1"
   },
