--- conflicted
+++ resolved
@@ -32,25 +32,11 @@
   // TODO: render:setupMiddleware hook
   // TODO: support m.prefix and m.route
   nuxt.hook('modules:done', () => {
-<<<<<<< HEAD
-=======
     const unsupported = []
->>>>>>> 72d2dcc5
     for (let m of nuxt.options.serverMiddleware) {
       if (typeof m === 'string') {
         m = { handler: m }
       }
-<<<<<<< HEAD
-      if (typeof m.handler !== 'string') {
-        console.warn('[Serverless] Unsupported serverMiddleware format:', m)
-        continue
-      }
-
-      const route = m.path || m.route || '/'
-      const handle = nuxt.resolver.resolvePath(m.handler || m.handle)
-      options.serverMiddleware.push({ route, handle })
-    }
-=======
 
       const route = m.path || m.route || '/'
       const handle = nuxt.resolver.resolvePath(m.handler || m.handle)
@@ -66,7 +52,6 @@
       console.warn('[serverless] Unsupported Server middleware used: ', unsupported)
       console.info('Supported format is `{ path: string, handler: string }` and handler should export `(req, res) => {}`')
     }
->>>>>>> 72d2dcc5
   })
 
   if (options.nuxtHooks) {
