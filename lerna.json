--- conflicted
+++ resolved
@@ -1,9 +1,5 @@
 {
-<<<<<<< HEAD
-  "version": "2.3.1",
-=======
   "version": "2.3.2",
->>>>>>> 205c9d38
   "npmClient": "yarn",
   "useWorkspaces": true,
   "conventionalCommits": true,
